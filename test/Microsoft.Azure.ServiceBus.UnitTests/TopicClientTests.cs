﻿// Copyright (c) Microsoft. All rights reserved.
// Licensed under the MIT license. See LICENSE file in the project root for full license information.

namespace Microsoft.Azure.ServiceBus.UnitTests
{
    using System;
    using System.Collections.Generic;
    using System.Threading.Tasks;
    using Xunit;

    public sealed class TopicClientTests : SenderReceiverClientTestBase
    {
        public static IEnumerable<object> TestPermutations => new object[]
        {
            new object[] { Constants.NonPartitionedTopicName },
            new object[] { Constants.PartitionedTopicName }
        };

        string SubscriptionName => Constants.SubscriptionName;

        [Theory]
        [MemberData(nameof(TestPermutations))]
        [DisplayTestMethodName]
        async Task PeekLockTest(string topicName, int messageCount = 10)
        {
            var entityConnectionString = TestUtility.GetEntityConnectionString(topicName);
            var topicClient = TopicClient.CreateFromConnectionString(entityConnectionString);
            var subscriptionClient = SubscriptionClient.CreateFromConnectionString(entityConnectionString, this.SubscriptionName);
            try
            {
                await this.PeekLockTestCase(topicClient.InnerSender, subscriptionClient.InnerReceiver, messageCount);
            }
            finally
            {
                await subscriptionClient.CloseAsync();
                await topicClient.CloseAsync();
            }
        }

        [Theory]
        [MemberData(nameof(TestPermutations))]
        [DisplayTestMethodName]
        async Task TopicClientReceiveDeleteTestCase(string topicName, int messageCount = 10)
        {
            var entityConnectionString = TestUtility.GetEntityConnectionString(topicName);
            var topicClient = TopicClient.CreateFromConnectionString(entityConnectionString);
            var subscriptionClient = SubscriptionClient.CreateFromConnectionString(entityConnectionString, this.SubscriptionName, ReceiveMode.ReceiveAndDelete);
            try
            {
                await this.ReceiveDeleteTestCase(topicClient.InnerSender, subscriptionClient.InnerReceiver, messageCount);
            }
            finally
            {
                await subscriptionClient.CloseAsync();
                await topicClient.CloseAsync();
            }
        }

        [Theory]
        [MemberData(nameof(TestPermutations))]
        [DisplayTestMethodName]
        async Task TopicClientPeekLockWithAbandonTestCase(string topicName, int messageCount = 10)
        {
            var entityConnectionString = TestUtility.GetEntityConnectionString(topicName);
            var topicClient = TopicClient.CreateFromConnectionString(entityConnectionString);
            var subscriptionClient = SubscriptionClient.CreateFromConnectionString(entityConnectionString, this.SubscriptionName);
            try
            {
                await this.PeekLockWithAbandonTestCase(topicClient.InnerSender, subscriptionClient.InnerReceiver, messageCount);
            }
            finally
            {
                await subscriptionClient.CloseAsync();
                await topicClient.CloseAsync();
            }
        }

        [Theory]
        [MemberData(nameof(TestPermutations))]
        [DisplayTestMethodName]
        async Task TopicClientPeekLockWithDeadLetterTestCase(string topicName, int messageCount = 10)
        {
            var entityConnectionString = TestUtility.GetEntityConnectionString(topicName);
            var topicClient = TopicClient.CreateFromConnectionString(entityConnectionString);
            var subscriptionClient = SubscriptionClient.CreateFromConnectionString(entityConnectionString, this.SubscriptionName);

            // Create DLQ Client To Receive DeadLetteredMessages
            var builder = new ServiceBusConnectionStringBuilder(TestUtility.GetEntityConnectionString(topicName));
            var subscriptionDeadletterPath = EntityNameHelper.FormatDeadLetterPath(this.SubscriptionName);
            var deadLetterSubscriptionClient = SubscriptionClient.CreateFromConnectionString(TestUtility.GetEntityConnectionString(topicName), subscriptionDeadletterPath);

            try
            {
                await this.PeekLockWithDeadLetterTestCase(topicClient.InnerSender, subscriptionClient.InnerReceiver, deadLetterSubscriptionClient.InnerReceiver, messageCount);
            }
            finally
            {
                await deadLetterSubscriptionClient.CloseAsync();
                await topicClient.CloseAsync();
                await subscriptionClient.CloseAsync();
            }
        }

        [Theory]
        [MemberData(nameof(TestPermutations))]
        [DisplayTestMethodName]
        async Task TopicClientPeekLockDeferTestCase(string topicName, int messageCount = 10)
        {
            var entityConnectionString = TestUtility.GetEntityConnectionString(topicName);
            var topicClient = TopicClient.CreateFromConnectionString(entityConnectionString);
            var subscriptionClient = SubscriptionClient.CreateFromConnectionString(entityConnectionString, this.SubscriptionName);
            try
            {
                await this.PeekLockDeferTestCase(topicClient.InnerSender, subscriptionClient.InnerReceiver, messageCount);
            }
            finally
            {
                await subscriptionClient.CloseAsync();
                await topicClient.CloseAsync();
            }
        }

        [Theory]
        [MemberData(nameof(TestPermutations))]
        [DisplayTestMethodName]
        async Task TopicClientRenewLockTestCase(string topicName, int messageCount = 10)
        {
            var entityConnectionString = TestUtility.GetEntityConnectionString(topicName);
            var topicClient = TopicClient.CreateFromConnectionString(entityConnectionString);
            var subscriptionClient = SubscriptionClient.CreateFromConnectionString(entityConnectionString, this.SubscriptionName);
            try
            {
                await this.RenewLockTestCase(topicClient.InnerSender, subscriptionClient.InnerReceiver, messageCount);
            }
            finally
            {
                await subscriptionClient.CloseAsync();
                await topicClient.CloseAsync();
            }
        }

        [Theory]
        [MemberData(nameof(TestPermutations))]
        [DisplayTestMethodName]
        async Task PeekAsyncTest(string topicName, int messageCount = 10)
        {
            var entityConnectionString = TestUtility.GetEntityConnectionString(topicName);
            var topicClient = TopicClient.CreateFromConnectionString(entityConnectionString);
            var subscriptionClient = SubscriptionClient.CreateFromConnectionString(entityConnectionString, this.SubscriptionName, ReceiveMode.ReceiveAndDelete);
            try
            {
                await this.PeekAsyncTestCase(topicClient.InnerSender, subscriptionClient.InnerReceiver, messageCount);
            }
            finally
            {
                await subscriptionClient.CloseAsync();
                await topicClient.CloseAsync();
            }
        }

        [Theory]
        [MemberData(nameof(TestPermutations))]
        [DisplayTestMethodName]
<<<<<<< HEAD
        async Task ServerWaitTimeoutTest(string topicName, int messageCount = 1)
=======
        async Task ScheduleMessagesAppearAfterScheduledTimeAsyncTest(string topicName, int messageCount = 1)
>>>>>>> 777c8c5d
        {
            var entityConnectionString = TestUtility.GetEntityConnectionString(topicName);
            var topicClient = TopicClient.CreateFromConnectionString(entityConnectionString);
            var subscriptionClient = SubscriptionClient.CreateFromConnectionString(entityConnectionString, this.SubscriptionName, ReceiveMode.ReceiveAndDelete);
            try
            {
<<<<<<< HEAD
                await this.ServerWaitTimeoutTestCase(topicClient.InnerSender, subscriptionClient.InnerReceiver, messageCount);
=======
                await this.ScheduleMessagesAppearAfterScheduledTimeAsyncTestCase(topicClient.InnerSender, subscriptionClient.InnerReceiver, messageCount);
            }
            finally
            {
                await subscriptionClient.CloseAsync();
                await topicClient.CloseAsync();
            }
        }

        [Theory]
        [MemberData(nameof(TestPermutations))]
        [DisplayTestMethodName]
        async Task CancelScheduledMessagesAsyncTest(string topicName, int messageCount = 1)
        {
            var entityConnectionString = TestUtility.GetEntityConnectionString(topicName);
            var topicClient = TopicClient.CreateFromConnectionString(entityConnectionString);
            var subscriptionClient = SubscriptionClient.CreateFromConnectionString(entityConnectionString, this.SubscriptionName, ReceiveMode.ReceiveAndDelete);
            try
            {
                await this.CancelScheduledMessagesAsyncTestCase(topicClient.InnerSender, subscriptionClient.InnerReceiver, messageCount);
>>>>>>> 777c8c5d
            }
            finally
            {
                await subscriptionClient.CloseAsync();
                await topicClient.CloseAsync();
            }
        }
    }
}<|MERGE_RESOLUTION|>--- conflicted
+++ resolved
@@ -161,20 +161,32 @@
         [Theory]
         [MemberData(nameof(TestPermutations))]
         [DisplayTestMethodName]
-<<<<<<< HEAD
         async Task ServerWaitTimeoutTest(string topicName, int messageCount = 1)
-=======
+        {
+            var entityConnectionString = TestUtility.GetEntityConnectionString(topicName);
+            var topicClient = TopicClient.CreateFromConnectionString(entityConnectionString);
+            var subscriptionClient = SubscriptionClient.CreateFromConnectionString(entityConnectionString, this.SubscriptionName, ReceiveMode.ReceiveAndDelete);
+            try
+            {
+                await this.ServerWaitTimeoutTestCase(topicClient.InnerSender, subscriptionClient.InnerReceiver, messageCount);
+            }
+            finally
+            {
+                await subscriptionClient.CloseAsync();
+                await topicClient.CloseAsync();
+            }
+        }
+
+        [Theory]
+        [MemberData(nameof(TestPermutations))]
+        [DisplayTestMethodName]
         async Task ScheduleMessagesAppearAfterScheduledTimeAsyncTest(string topicName, int messageCount = 1)
->>>>>>> 777c8c5d
-        {
-            var entityConnectionString = TestUtility.GetEntityConnectionString(topicName);
-            var topicClient = TopicClient.CreateFromConnectionString(entityConnectionString);
-            var subscriptionClient = SubscriptionClient.CreateFromConnectionString(entityConnectionString, this.SubscriptionName, ReceiveMode.ReceiveAndDelete);
-            try
-            {
-<<<<<<< HEAD
-                await this.ServerWaitTimeoutTestCase(topicClient.InnerSender, subscriptionClient.InnerReceiver, messageCount);
-=======
+        {
+            var entityConnectionString = TestUtility.GetEntityConnectionString(topicName);
+            var topicClient = TopicClient.CreateFromConnectionString(entityConnectionString);
+            var subscriptionClient = SubscriptionClient.CreateFromConnectionString(entityConnectionString, this.SubscriptionName, ReceiveMode.ReceiveAndDelete);
+            try
+            {
                 await this.ScheduleMessagesAppearAfterScheduledTimeAsyncTestCase(topicClient.InnerSender, subscriptionClient.InnerReceiver, messageCount);
             }
             finally
@@ -195,7 +207,6 @@
             try
             {
                 await this.CancelScheduledMessagesAsyncTestCase(topicClient.InnerSender, subscriptionClient.InnerReceiver, messageCount);
->>>>>>> 777c8c5d
             }
             finally
             {
