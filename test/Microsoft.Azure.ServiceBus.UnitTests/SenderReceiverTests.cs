﻿// Copyright (c) Microsoft. All rights reserved.
// Licensed under the MIT license. See LICENSE file in the project root for full license information.

namespace Microsoft.Azure.ServiceBus.UnitTests
{
    using System;
    using System.Text;
    using System.Collections.Generic;
    using System.Threading.Tasks;
<<<<<<< HEAD
    using Microsoft.Azure.ServiceBus.Primitives;
=======
    using Microsoft.Azure.ServiceBus.Core;
>>>>>>> d88ae6a6
    using Xunit;

    public class SenderReceiverTests : SenderReceiverClientTestBase
    {
        private static TimeSpan TwoSeconds = TimeSpan.FromSeconds(2);

        public static IEnumerable<object> TestPermutations => new object[]
        {
            new object[] { TestConstants.NonPartitionedQueueName },
            new object[] { TestConstants.PartitionedQueueName }
        };

        [Theory]
        [MemberData(nameof(TestPermutations))]
        [DisplayTestMethodName]
        async Task MessageReceiverAndMessageSenderCreationWorksAsExpected(string queueName, int messageCount = 10)
        {
            var sender = new MessageSender(TestUtility.NamespaceConnectionString, queueName);
            var receiver = new MessageReceiver(TestUtility.NamespaceConnectionString, queueName, receiveMode: ReceiveMode.PeekLock);

            try
            {
                await this.PeekLockTestCase(sender, receiver, messageCount);
            }
            finally
            {
                await sender.CloseAsync().ConfigureAwait(false);
                await receiver.CloseAsync().ConfigureAwait(false);
            }
        }

        [Theory]
        [MemberData(nameof(TestPermutations))]
        [DisplayTestMethodName]
        async Task TopicClientPeekLockDeferTestCase(string queueName, int messageCount = 10)
        {
            var sender = new MessageSender(TestUtility.NamespaceConnectionString, queueName);
            var receiver = new MessageReceiver(TestUtility.NamespaceConnectionString, queueName, receiveMode: ReceiveMode.PeekLock);

            try
            {
                await
                    this.PeekLockDeferTestCase(sender, receiver, messageCount);
            }
            finally
            {
                await sender.CloseAsync().ConfigureAwait(false);
                await receiver.CloseAsync().ConfigureAwait(false);
            }
        }

        [Theory]
        [MemberData(nameof(TestPermutations))]
        [DisplayTestMethodName]
        async Task PeekAsyncTest(string queueName, int messageCount = 10)
        {
            var sender = new MessageSender(TestUtility.NamespaceConnectionString, queueName);
            var receiver = new MessageReceiver(TestUtility.NamespaceConnectionString, queueName, receiveMode: ReceiveMode.ReceiveAndDelete);

            try
            {
                await this.PeekAsyncTestCase(sender, receiver, messageCount);
            }
            finally
            {
                await sender.CloseAsync().ConfigureAwait(false);
                await receiver.CloseAsync().ConfigureAwait(false);
            }
        }

        [Theory]
        [MemberData(nameof(TestPermutations))]
        [DisplayTestMethodName]
        async Task ReceiveShouldReturnNoLaterThanServerWaitTimeTest(string queueName, int messageCount = 1)
        {
            var sender = new MessageSender(TestUtility.NamespaceConnectionString, queueName);
            var receiver = new MessageReceiver(TestUtility.NamespaceConnectionString, queueName, receiveMode: ReceiveMode.ReceiveAndDelete);

            try
            {
                await this.ReceiveShouldReturnNoLaterThanServerWaitTimeTestCase(sender, receiver, messageCount);
            }
            finally
            {
                await sender.CloseAsync().ConfigureAwait(false);
                await receiver.CloseAsync().ConfigureAwait(false);
            }
        }

        [Fact]
        [DisplayTestMethodName]
        async Task ReceiverShouldUseTheLatestPrefetchCount()
        {
            var queueName = TestConstants.NonPartitionedQueueName;

            var sender = new MessageSender(TestUtility.NamespaceConnectionString, queueName);

            var receiver1 = new MessageReceiver(TestUtility.NamespaceConnectionString, queueName, receiveMode: ReceiveMode.ReceiveAndDelete);
            var receiver2 = new MessageReceiver(TestUtility.NamespaceConnectionString, queueName, receiveMode: ReceiveMode.ReceiveAndDelete, prefetchCount: 1);

            Assert.Equal(0, receiver1.PrefetchCount);
            Assert.Equal(1, receiver2.PrefetchCount);

            try
            {
                for (int i = 0; i < 9; i++)
                {
                    var message = new Message(Encoding.UTF8.GetBytes("test" + i))
                    {
                        Label = "prefetch" + i
                    };
                    await sender.SendAsync(message).ConfigureAwait(false);
                }

                // Default prefetch count should be 0 for receiver 1.
                Assert.Equal("prefetch0", (await receiver1.ReceiveAsync().ConfigureAwait(false)).Label);

                // The first ReceiveAsync() would initialize the link and block prefetch2 for receiver2
                Assert.Equal("prefetch1", (await receiver2.ReceiveAsync().ConfigureAwait(false)).Label);
                await Task.Delay(TwoSeconds);

                // Updating prefetch count on receiver1.
                receiver1.PrefetchCount = 2;
                await Task.Delay(TwoSeconds);

                // The next operation should fetch prefetch3 and prefetch4.
                Assert.Equal("prefetch3", (await receiver1.ReceiveAsync().ConfigureAwait(false)).Label);
                await Task.Delay(TwoSeconds);

                Assert.Equal("prefetch2", (await receiver2.ReceiveAsync().ConfigureAwait(false)).Label);
                await Task.Delay(TwoSeconds);

                // The next operation should block prefetch6 for receiver2.
                Assert.Equal("prefetch5", (await receiver2.ReceiveAsync().ConfigureAwait(false)).Label);
                await Task.Delay(TwoSeconds);

                // Updates in prefetch count of receiver1 should not affect receiver2.
                // Receiver2 should continue with 1 prefetch.
                Assert.Equal("prefetch4", (await receiver1.ReceiveAsync().ConfigureAwait(false)).Label);
                Assert.Equal("prefetch7", (await receiver1.ReceiveAsync().ConfigureAwait(false)).Label);
                Assert.Equal("prefetch8", (await receiver1.ReceiveAsync().ConfigureAwait(false)).Label);
            }
            catch (Exception)
            {
                // Cleanup
                Message message;
                do
                {
                    message = await receiver1.ReceiveAsync(TimeSpan.FromSeconds(3)).ConfigureAwait(false);
                } while (message != null);
            }
            finally
            {
                await sender.CloseAsync().ConfigureAwait(false);
                await receiver1.CloseAsync().ConfigureAwait(false);
                await receiver2.CloseAsync().ConfigureAwait(false);
            }
        }
    }
}<|MERGE_RESOLUTION|>--- conflicted
+++ resolved
@@ -1,4 +1,4 @@
-﻿// Copyright (c) Microsoft. All rights reserved.
+// Copyright (c) Microsoft. All rights reserved.
 // Licensed under the MIT license. See LICENSE file in the project root for full license information.
 
 namespace Microsoft.Azure.ServiceBus.UnitTests
@@ -7,11 +7,8 @@
     using System.Text;
     using System.Collections.Generic;
     using System.Threading.Tasks;
-<<<<<<< HEAD
     using Microsoft.Azure.ServiceBus.Primitives;
-=======
     using Microsoft.Azure.ServiceBus.Core;
->>>>>>> d88ae6a6
     using Xunit;
 
     public class SenderReceiverTests : SenderReceiverClientTestBase
