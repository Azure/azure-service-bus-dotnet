--- conflicted
+++ resolved
@@ -167,10 +167,7 @@
         }
 
         [Fact]
-<<<<<<< HEAD
-=======
-        [DisplayTestMethodName]
->>>>>>> ebfe7eb0
+        [DisplayTestMethodName]
         public async void LargeMessageShouldThrowMessageSizeExceededException()
         {
             var queueClient = new QueueClient(TestUtility.NamespaceConnectionString, TestConstants.NonPartitionedQueueName, ReceiveMode.PeekLock);
@@ -191,5 +188,43 @@
                 await queueClient.CloseAsync();
             }
         }
+
+        [Theory]
+        [DisplayTestMethodName]
+        [InlineData(null)]
+        [InlineData("123")]
+        [InlineData("jøbber-nå")]
+        public void Should_return_string_representation_of_message(string id)
+        {
+            var message = new Message();
+            if (id != null)
+            {
+                message.MessageId = id;
+            }
+            var result = message.ToString();
+            Assert.Equal($"{{MessageId:{id}}}", result);
+        }
+
+        [Fact]
+        public async void LargeMessageShouldThrowMessageSizeExceededException()
+        {
+            var queueClient = new QueueClient(TestUtility.NamespaceConnectionString, TestConstants.NonPartitionedQueueName, ReceiveMode.PeekLock);
+
+            try
+            {
+                // 2 MB message.
+                var message = new Message(new byte[1024 * 1024 * 2]);
+                await Assert.ThrowsAsync<MessageSizeExceededException>(async () => await queueClient.SendAsync(message));
+            }
+            catch (Exception e)
+            {
+                Console.WriteLine(e);
+                throw;
+            }
+            finally
+            {
+                await queueClient.CloseAsync();
+            }
+        }
     }
 }