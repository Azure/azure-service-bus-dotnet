﻿<Project Sdk="Microsoft.NET.Sdk">

  <PropertyGroup>
    <TargetFrameworks>net461;netcoreapp2.0</TargetFrameworks>
    <AssemblyOriginatorKeyFile>../../build/keyfile.snk</AssemblyOriginatorKeyFile>
    <SignAssembly>true</SignAssembly>
    <PublicSign Condition=" '$(OS)' != 'Windows_NT' ">true</PublicSign>
    <GenerateRuntimeConfigurationFiles>true</GenerateRuntimeConfigurationFiles>
  </PropertyGroup>

  <ItemGroup>
    <None Remove="API\ApiApprovals.ApproveAzureServiceBus.approved.txt" />
    <None Remove="API\ApiApprovals.ApproveAzureServiceBus.received.txt" />
  </ItemGroup>

  <ItemGroup>
    <ProjectReference Include="..\..\src\Microsoft.Azure.ServiceBus\Microsoft.Azure.ServiceBus.csproj" />
  </ItemGroup>
  <ItemGroup Condition="'$(TargetFramework)' == 'net461'">
    <compile Remove="..\..\test\Microsoft.Azure.ServiceBus.UnitTests\ExpectedMessagingExceptionTests.cs" />
    <compile Remove="..\..\test\Microsoft.Azure.ServiceBus.UnitTests\OnMessageQueueTests.cs" />
    <compile Remove="..\..\test\Microsoft.Azure.ServiceBus.UnitTests\OnSessionQueueTests.cs" />
    <compile Remove="..\..\test\Microsoft.Azure.ServiceBus.UnitTests\RetryTests.cs" />
    <compile Remove="..\..\test\Microsoft.Azure.ServiceBus.UnitTests\TransactionTests.cs" />
    <compile Remove="..\..\test\Microsoft.Azure.ServiceBus.UnitTests\SubscriptionClientTests.cs" />
    <compile Remove="..\..\test\Microsoft.Azure.ServiceBus.UnitTests\Diagnostics\ExtractActivityTests.cs" />
    <compile Remove="..\..\test\Microsoft.Azure.ServiceBus.UnitTests\Diagnostics\SessionDiagnosticsTests.cs" />
    <compile Remove="..\..\test\Microsoft.Azure.ServiceBus.UnitTests\Diagnostics\QueueClientDiagnosticsTests.cs" />
     <compile Remove="..\..\test\Microsoft.Azure.ServiceBus.UnitTests\API\APIApprovals.cs" />
  </ItemGroup>

  <ItemGroup Condition="'$(TargetFramework)' == 'netcoreapp2.0'">
    <compile Remove="..\..\test\Microsoft.Azure.ServiceBus.UnitTests\OnMessageTopicSubscriptionTests.cs" />
    <compile Remove="..\..\test\Microsoft.Azure.ServiceBus.UnitTests\TopicClientTests.cs" />
    <compile Remove="..\..\test\Microsoft.Azure.ServiceBus.UnitTests\OnSessionTopicSubscriptionTests.cs" />
    <compile Remove="..\..\test\Microsoft.Azure.ServiceBus.UnitTests\Diagnostics\SubscriptionClientDiagnosticsTests.cs" />
  </ItemGroup>
  <ItemGroup>
    <PackageReference Include="Microsoft.NET.Test.Sdk" Version="16.0.1" />
    <PackageReference Include="System.Net.WebSockets.Client" Version="4.3.2" />
    <PackageReference Include="System.ValueTuple" Version="4.5.0" />
    <PackageReference Include="xunit.runner.visualstudio" Version="2.4.1" />
    <PackageReference Include="xunit" Version="2.4.1" />
    <PackageReference Include="PublicApiGenerator" Version="8.1.0" />
<<<<<<< HEAD
    <PackageReference Include="ApprovalTests" Version="3.0.21" NoWarn="NU1701" />
    <PackageReference Include="ApprovalUtilities" Version="3.0.18" NoWarn="NU1701" />
=======
    <PackageReference Include="ApprovalTests" Version="3.0.18" NoWarn="NU1701" />
    <PackageReference Include="ApprovalUtilities" Version="3.0.21" NoWarn="NU1701" />
>>>>>>> 0b6d9a41
    <PackageReference Include="Microsoft.Extensions.PlatformAbstractions" Version="1.1.0" />
  </ItemGroup>

  <ItemGroup Condition="'$(TargetFramework)' == 'net461'">
    <Reference Include="System.Transactions" />
  </ItemGroup>

  <ItemGroup>
    <Service Include="{82a7f48d-3b50-4b1e-b82e-3ada8210c358}" />
  </ItemGroup>

  <ItemGroup Condition="'$(TargetFramework)' == 'net461'">
    <PackageReference Include="WindowsAzure.ServiceBus" Version="5.1.0" />
  </ItemGroup>


</Project><|MERGE_RESOLUTION|>--- conflicted
+++ resolved
@@ -42,13 +42,8 @@
     <PackageReference Include="xunit.runner.visualstudio" Version="2.4.1" />
     <PackageReference Include="xunit" Version="2.4.1" />
     <PackageReference Include="PublicApiGenerator" Version="8.1.0" />
-<<<<<<< HEAD
     <PackageReference Include="ApprovalTests" Version="3.0.21" NoWarn="NU1701" />
-    <PackageReference Include="ApprovalUtilities" Version="3.0.18" NoWarn="NU1701" />
-=======
-    <PackageReference Include="ApprovalTests" Version="3.0.18" NoWarn="NU1701" />
     <PackageReference Include="ApprovalUtilities" Version="3.0.21" NoWarn="NU1701" />
->>>>>>> 0b6d9a41
     <PackageReference Include="Microsoft.Extensions.PlatformAbstractions" Version="1.1.0" />
   </ItemGroup>
 
