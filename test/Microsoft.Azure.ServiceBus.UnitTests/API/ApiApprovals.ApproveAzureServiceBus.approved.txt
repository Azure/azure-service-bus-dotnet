--- conflicted
+++ resolved
@@ -175,14 +175,11 @@
         public MessageLockLostException(string message) { }
         public MessageLockLostException(string message, System.Exception innerException) { }
     }
-<<<<<<< HEAD
-=======
     public sealed class MessageNotFoundException : Microsoft.Azure.ServiceBus.ServiceBusException
     {
         public MessageNotFoundException(string message) { }
         public MessageNotFoundException(string message, System.Exception innerException) { }
     }
->>>>>>> ebfe7eb0
     public sealed class MessageSizeExceededException : Microsoft.Azure.ServiceBus.ServiceBusException
     {
         public MessageSizeExceededException(string message) { }
@@ -339,10 +336,7 @@
         public SessionClient(Microsoft.Azure.ServiceBus.ServiceBusConnectionStringBuilder connectionStringBuilder, Microsoft.Azure.ServiceBus.ReceiveMode receiveMode = 0, Microsoft.Azure.ServiceBus.RetryPolicy retryPolicy = null, int prefetchCount = 0) { }
         public SessionClient(string connectionString, string entityPath, Microsoft.Azure.ServiceBus.ReceiveMode receiveMode = 0, Microsoft.Azure.ServiceBus.RetryPolicy retryPolicy = null, int prefetchCount = 0) { }
         public SessionClient(string endpoint, string entityPath, Microsoft.Azure.ServiceBus.Primitives.ITokenProvider tokenProvider, Microsoft.Azure.ServiceBus.TransportType transportType = 0, Microsoft.Azure.ServiceBus.ReceiveMode receiveMode = 0, Microsoft.Azure.ServiceBus.RetryPolicy retryPolicy = null, int prefetchCount = 0) { }
-<<<<<<< HEAD
-=======
         public SessionClient(Microsoft.Azure.ServiceBus.ServiceBusConnection serviceBusConnection, string entityPath, Microsoft.Azure.ServiceBus.ReceiveMode receiveMode, Microsoft.Azure.ServiceBus.RetryPolicy retryPolicy = null, int prefetchCount = 0) { }
->>>>>>> ebfe7eb0
         public string EntityPath { get; }
         public override System.TimeSpan OperationTimeout { get; set; }
         public override string Path { get; }
@@ -495,10 +489,7 @@
         public MessageReceiver(Microsoft.Azure.ServiceBus.ServiceBusConnectionStringBuilder connectionStringBuilder, Microsoft.Azure.ServiceBus.ReceiveMode receiveMode = 0, Microsoft.Azure.ServiceBus.RetryPolicy retryPolicy = null, int prefetchCount = 0) { }
         public MessageReceiver(string connectionString, string entityPath, Microsoft.Azure.ServiceBus.ReceiveMode receiveMode = 0, Microsoft.Azure.ServiceBus.RetryPolicy retryPolicy = null, int prefetchCount = 0) { }
         public MessageReceiver(string endpoint, string entityPath, Microsoft.Azure.ServiceBus.Primitives.ITokenProvider tokenProvider, Microsoft.Azure.ServiceBus.TransportType transportType = 0, Microsoft.Azure.ServiceBus.ReceiveMode receiveMode = 0, Microsoft.Azure.ServiceBus.RetryPolicy retryPolicy = null, int prefetchCount = 0) { }
-<<<<<<< HEAD
-=======
         public MessageReceiver(Microsoft.Azure.ServiceBus.ServiceBusConnection serviceBusConnection, string entityPath, Microsoft.Azure.ServiceBus.ReceiveMode receiveMode = 0, Microsoft.Azure.ServiceBus.RetryPolicy retryPolicy = null, int prefetchCount = 0) { }
->>>>>>> ebfe7eb0
         public long LastPeekedSequenceNumber { get; }
         public override System.TimeSpan OperationTimeout { get; set; }
         public override string Path { get; }
@@ -544,11 +535,8 @@
         public MessageSender(Microsoft.Azure.ServiceBus.ServiceBusConnectionStringBuilder connectionStringBuilder, Microsoft.Azure.ServiceBus.RetryPolicy retryPolicy = null) { }
         public MessageSender(string connectionString, string entityPath, Microsoft.Azure.ServiceBus.RetryPolicy retryPolicy = null) { }
         public MessageSender(string endpoint, string entityPath, Microsoft.Azure.ServiceBus.Primitives.ITokenProvider tokenProvider, Microsoft.Azure.ServiceBus.TransportType transportType = 0, Microsoft.Azure.ServiceBus.RetryPolicy retryPolicy = null) { }
-<<<<<<< HEAD
-=======
         public MessageSender(Microsoft.Azure.ServiceBus.ServiceBusConnection serviceBusConnection, string entityPath, Microsoft.Azure.ServiceBus.RetryPolicy retryPolicy = null) { }
         public MessageSender(Microsoft.Azure.ServiceBus.ServiceBusConnection serviceBusConnection, string entityPath, string viaEntityPath, Microsoft.Azure.ServiceBus.RetryPolicy retryPolicy = null) { }
->>>>>>> ebfe7eb0
         public override System.TimeSpan OperationTimeout { get; set; }
         public override string Path { get; }
         public override System.Collections.Generic.IList<Microsoft.Azure.ServiceBus.Core.ServiceBusPlugin> RegisteredPlugins { get; }
