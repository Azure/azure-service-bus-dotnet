--- conflicted
+++ resolved
@@ -160,7 +160,6 @@
             var receivedMessages = await TestUtility.ReceiveMessagesAsync(messageReceiver, messageCount);
         }
 
-<<<<<<< HEAD
         protected async Task ServerWaitTimeoutTestCase(MessageSender messageSender, MessageReceiver messageReceiver, int messageCount)
         {
             Stopwatch timer = Stopwatch.StartNew();
@@ -170,7 +169,8 @@
             // If message is not null, then the queue needs to be cleaned up before running the timeout test.
             Assert.Null(message);
             Assert.True(timer.Elapsed.TotalSeconds < 4);
-=======
+        }
+
         protected async Task ScheduleMessagesAppearAfterScheduledTimeAsyncTestCase(MessageSender messageSender, MessageReceiver messageReceiver, int messageCount)
         {
             var startTime = DateTime.UtcNow;
@@ -224,7 +224,6 @@
             Assert.NotNull(messages);
             Assert.True(messages.Count == 1);
             Assert.True(messages.First().MessageId == "Dummy");
->>>>>>> 777c8c5d
         }
     }
 }