--- conflicted
+++ resolved
@@ -80,15 +80,10 @@
                     return Task.CompletedTask;
                 });
 
-<<<<<<< HEAD
-            Stopwatch stopwatch = Stopwatch.StartNew();
-            while (stopwatch.Elapsed.TotalSeconds <= 10)
-=======
             try
->>>>>>> cee4964b
             {
                 Stopwatch stopwatch = Stopwatch.StartNew();
-                while (stopwatch.Elapsed.TotalSeconds <= 5)
+                while (stopwatch.Elapsed.TotalSeconds <= 10)
                 {
                     if (exceptionReceivedHandlerCalled)
                     {
