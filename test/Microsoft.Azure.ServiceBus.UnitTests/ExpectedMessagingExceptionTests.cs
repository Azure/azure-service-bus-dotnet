﻿// Copyright (c) Microsoft. All rights reserved.
// Licensed under the MIT license. See LICENSE file in the project root for full license information.

namespace Microsoft.Azure.ServiceBus.UnitTests
{
    using System;
    using System.Linq;
    using System.Threading.Tasks;
<<<<<<< HEAD
    using Microsoft.Azure.ServiceBus.Primitives;
=======
    using Microsoft.Azure.ServiceBus.Core;
>>>>>>> d88ae6a6
    using Xunit;

    public class ExpectedMessagingExceptionTests
    {
        [Fact]
        async Task MessageLockLostExceptionTest()
        {
            const int messageCount = 2;

            var sender = new MessageSender(TestUtility.NamespaceConnectionString, TestConstants.NonPartitionedQueueName);
            var receiver = new MessageReceiver(TestUtility.NamespaceConnectionString, TestConstants.NonPartitionedQueueName, receiveMode: ReceiveMode.PeekLock);

            try
            {
                await TestUtility.SendMessagesAsync(sender, messageCount);
                var receivedMessages = await TestUtility.ReceiveMessagesAsync(receiver, messageCount);

                Assert.True(receivedMessages.Count() == messageCount);

                // Let the messages expire
                await Task.Delay(TimeSpan.FromMinutes(1));

                // Complete should throw
                await
                    Assert.ThrowsAsync<MessageLockLostException>(
                        async () => await TestUtility.CompleteMessagesAsync(receiver, receivedMessages));

                receivedMessages = await TestUtility.ReceiveMessagesAsync(receiver, messageCount);
                Assert.True(receivedMessages.Count() == messageCount);

                await TestUtility.CompleteMessagesAsync(receiver, receivedMessages);
            }
            finally
            {
                await sender.CloseAsync().ConfigureAwait(false);
                await receiver.CloseAsync().ConfigureAwait(false);
            }
        }

        [Fact]
        async Task CompleteOnPeekedMessagesShouldThrowTest()
        {
            var sender = new MessageSender(TestUtility.NamespaceConnectionString, TestConstants.NonPartitionedQueueName);
            var receiver = new MessageReceiver(TestUtility.NamespaceConnectionString, TestConstants.NonPartitionedQueueName, receiveMode: ReceiveMode.ReceiveAndDelete);

            try
            {
                await TestUtility.SendMessagesAsync(sender, 1);
                var message = await receiver.PeekAsync();
                Assert.NotNull(message);
                await
                    Assert.ThrowsAsync<InvalidOperationException>(
                        async () => await receiver.CompleteAsync(message.SystemProperties.LockToken));

                message = await receiver.ReceiveAsync();
                Assert.NotNull((object)message);
            }
            finally
            {
                await sender.CloseAsync().ConfigureAwait(false);
                await receiver.CloseAsync().ConfigureAwait(false);
            }
        }

        // TODO: Update this when Session is implemented
        /*
        [Fact]
        async Task SessionLockLostExceptionTest()
        {
            var messagingFactory = new ServiceBusClientFactory();
            var queueClient =
                (QueueClient)messagingFactory.CreateQueueClientFromConnectionString(
                    TestUtility.GetEntityConnectionString(TestConstants.SessionNonPartitionedQueueName));

            try
            {
                var messageId = "test-message1";
                var sessionId = Guid.NewGuid().ToString();
            await queueClient.SendAsync(new Message
                { MessageId = messageId, SessionId = sessionId });
                TestUtility.Log($"Sent Message: {messageId} to Session: {sessionId}");

                MessageSession messageSession = await queueClient.AcceptMessageSessionAsync(sessionId);
            Assert.NotNull(messageSession);

                var message = await messageSession.ReceiveAsync();
                Assert.True(message.MessageId == messageId);
                TestUtility.Log($"Received Message: SessionId: {messageSession.SessionId}");

                // Let the Session expire
                await Task.Delay(TimeSpan.FromMinutes(1));

                // Complete should throw
                await Assert.ThrowsAsync<SessionLockLostException>(async () => await message.CompleteAsync());
                try
                {
                    await messageSession.CloseAsync();
                }
                catch (Exception e)
                {
                    TestUtility.Log($"Got Exception on Session Close(): SessionId: {messageSession.SessionId}, Exception: {e.Message}");
                }

                messageSession = await queueClient.AcceptMessageSessionAsync(sessionId);
            Assert.NotNull(messageSession);

                message = await messageSession.ReceiveAsync();
                TestUtility.Log($"Received Message: SessionId: {messageSession.SessionId}");

                await message.CompleteAsync();
            }
            finally
            {
                await queueClient.CloseAsync();
            }
        }
        */
    }
}<|MERGE_RESOLUTION|>--- conflicted
+++ resolved
@@ -1,4 +1,4 @@
-﻿// Copyright (c) Microsoft. All rights reserved.
+// Copyright (c) Microsoft. All rights reserved.
 // Licensed under the MIT license. See LICENSE file in the project root for full license information.
 
 namespace Microsoft.Azure.ServiceBus.UnitTests
@@ -6,11 +6,8 @@
     using System;
     using System.Linq;
     using System.Threading.Tasks;
-<<<<<<< HEAD
     using Microsoft.Azure.ServiceBus.Primitives;
-=======
     using Microsoft.Azure.ServiceBus.Core;
->>>>>>> d88ae6a6
     using Xunit;
 
     public class ExpectedMessagingExceptionTests
