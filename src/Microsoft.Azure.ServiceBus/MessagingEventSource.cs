﻿// Copyright (c) Microsoft. All rights reserved.
// Licensed under the MIT license. See LICENSE file in the project root for full license information.

namespace Microsoft.Azure.ServiceBus
{
    using System;
    using System.Collections.Generic;
    using System.Diagnostics.Tracing;
    using Microsoft.Azure.Amqp;

<<<<<<< HEAD
=======
    [EventSource(Name = "Microsoft-Azure-ServiceBus")]
>>>>>>> d88ae6a6
    internal sealed class MessagingEventSource : EventSource
    {
        public static MessagingEventSource Log { get; } = new MessagingEventSource();

        [Event(1, Level = EventLevel.Informational, Message = "Creating QueueClient (Namespace '{0}'; Queue '{1}'; ReceiveMode '{2}').")]
        public void QueueClientCreateStart(string namespaceName, string queuename, string receiveMode)
        {
            if (this.IsEnabled())
            {
                this.WriteEvent(1, namespaceName, queuename, receiveMode);
            }
        }

        [Event(2, Level = EventLevel.Informational, Message = "QueueClient (Namespace '{0}'; Queue '{1}'; ClientId: '{2}' created).")]
        public void QueueClientCreateStop(string namespaceName, string queuename, string clientId)
        {
            if (this.IsEnabled())
            {
                this.WriteEvent(2, namespaceName, queuename, clientId);
            }
        }

        [Event(3, Level = EventLevel.Informational, Message = "Creating TopicClient (Namespace '{0}'; Topic '{1}').")]
        public void TopicClientCreateStart(string namespaceName, string topicName)
        {
            if (this.IsEnabled())
            {
                this.WriteEvent(3, namespaceName, topicName);
            }
        }

        [Event(4, Level = EventLevel.Informational, Message = "TopicClient (Namespace '{0}'; Topic '{1}'; ClientId: '{2}' created).")]
        public void TopicClientCreateStop(string namespaceName, string topicName, string clientId)
        {
            if (this.IsEnabled())
            {
                this.WriteEvent(4, namespaceName, topicName, clientId);
            }
        }

        [Event(5, Level = EventLevel.Informational, Message = "Creating SubscriptionClient (Namespace '{0}'; Topic '{1}'; Subscription '{2}'; ReceiveMode '{3}').")]
        public void SubscriptionClientCreateStart(string namespaceName, string topicName, string subscriptionName, string receiveMode)
        {
            if (this.IsEnabled())
            {
                this.WriteEvent(5, namespaceName, topicName, subscriptionName, receiveMode);
            }
        }

        [Event(6, Level = EventLevel.Informational, Message = "SubscriptionClient (Namespace '{0}'; Topic '{1}'; Subscription '{2}'; ClientId: '{3}' created).")]
        public void SubscriptionClientCreateStop(string namespaceName, string topicName, string subscriptionName, string clientId)
        {
            if (this.IsEnabled())
            {
                this.WriteEvent(6, namespaceName, topicName, subscriptionName, clientId);
            }
        }

        [Event(7, Level = EventLevel.Informational, Message = "{0}: SendAsync start. MessageCount = {1}")]
        public void MessageSendStart(string clientId, int messageCount)
        {
            if (this.IsEnabled())
            {
                this.WriteEvent(7, clientId, messageCount);
            }
        }

        [Event(8, Level = EventLevel.Informational, Message = "{0}: SendAsync done.")]
        public void MessageSendStop(string clientId)
        {
            if (this.IsEnabled())
            {
                this.WriteEvent(8, clientId);
            }
        }

        [NonEvent]
        public void MessageSendException(string clientId, Exception exception)
        {
            if (this.IsEnabled())
            {
                this.MessageSendException(clientId, exception.ToString());
            }
        }

        [Event(9, Level = EventLevel.Error, Message = "{0}: SendAsync Exception: {1}.")]
        void MessageSendException(string clientId, string exception)
        {
            this.WriteEvent(9, clientId, exception);
        }

        [Event(10, Level = EventLevel.Informational, Message = "{0}: ReceiveAsync start. MessageCount = {1}")]
        public void MessageReceiveStart(string clientId, int messageCount)
        {
            if (this.IsEnabled())
            {
                this.WriteEvent(10, clientId, messageCount);
            }
        }

        [Event(11, Level = EventLevel.Informational, Message = "{0}: ReceiveAsync done. Received '{1}' messages")]
        public void MessageReceiveStop(string clientId, int messageCount)
        {
            if (this.IsEnabled())
            {
                this.WriteEvent(11, clientId, messageCount);
            }
        }

        [NonEvent]
        public void MessageReceiveException(string clientId, Exception exception)
        {
            if (this.IsEnabled())
            {
                this.MessageReceiveException(clientId, exception.ToString());
            }
        }

        [Event(12, Level = EventLevel.Error, Message = "{0}: ReceiveAsync Exception: {1}.")]
        void MessageReceiveException(string clientId, string exception)
        {
            this.WriteEvent(12, clientId, exception);
        }

        [NonEvent]
        public void MessageCompleteStart(string clientId, int messageCount, IEnumerable<string> lockTokens)
        {
            if (this.IsEnabled())
            {
                string formattedLockTokens = StringUtility.GetFormattedLockTokens(lockTokens);
                this.MessageCompleteStart(clientId, messageCount, formattedLockTokens);
            }
        }

        [Event(13, Level = EventLevel.Informational, Message = "{0}: CompleteAsync start. MessageCount = {1}, LockTokens = {2}")]
        void MessageCompleteStart(string clientId, int messageCount, string lockTokens)
        {
            this.WriteEvent(13, clientId, messageCount, lockTokens);
        }

        [Event(14, Level = EventLevel.Informational, Message = "{0}: CompleteAsync done.")]
        public void MessageCompleteStop(string clientId)
        {
            if (this.IsEnabled())
            {
                this.WriteEvent(14, clientId);
            }
        }

        [NonEvent]
        public void MessageCompleteException(string clientId, Exception exception)
        {
            if (this.IsEnabled())
            {
                this.MessageCompleteException(clientId, exception.ToString());
            }
        }

        [Event(15, Level = EventLevel.Error, Message = "{0}: CompleteAsync Exception: {1}.")]
        void MessageCompleteException(string clientId, string exception)
        {
            this.WriteEvent(15, clientId, exception);
        }

        [Event(16, Level = EventLevel.Informational, Message = "{0}: AbandonAsync start. MessageCount = {1}, LockToken = {2}")]
        public void MessageAbandonStart(string clientId, int messageCount, string lockToken)
        {
            if (this.IsEnabled())
            {
                this.WriteEvent(16, clientId, messageCount, lockToken);
            }
        }

        [Event(17, Level = EventLevel.Informational, Message = "{0}: AbandonAsync done.")]
        public void MessageAbandonStop(string clientId)
        {
            if (this.IsEnabled())
            {
                this.WriteEvent(17, clientId);
            }
        }

        [NonEvent]
        public void MessageAbandonException(string clientId, Exception exception)
        {
            if (this.IsEnabled())
            {
                this.MessageAbandonException(clientId, exception.ToString());
            }
        }

        [Event(18, Level = EventLevel.Error, Message = "{0}: AbandonAsync Exception: {1}.")]
        void MessageAbandonException(string clientId, string exception)
        {
            this.WriteEvent(18, clientId, exception);
        }

        [Event(19, Level = EventLevel.Informational, Message = "{0}: DeferAsync start. MessageCount = {1}, LockToken = {2}")]
        public void MessageDeferStart(string clientId, int messageCount, string lockToken)
        {
            if (this.IsEnabled())
            {
                this.WriteEvent(19, clientId, messageCount, lockToken);
            }
        }

        [Event(20, Level = EventLevel.Informational, Message = "{0}: DeferAsync done.")]
        public void MessageDeferStop(string clientId)
        {
            if (this.IsEnabled())
            {
                this.WriteEvent(20, clientId);
            }
        }

        [NonEvent]
        public void MessageDeferException(string clientId, Exception exception)
        {
            if (this.IsEnabled())
            {
                this.MessageDeferException(clientId, exception.ToString());
            }
        }

        [Event(21, Level = EventLevel.Error, Message = "{0}: DeferAsync Exception: {1}.")]
        void MessageDeferException(string clientId, string exception)
        {
                this.WriteEvent(21, clientId, exception);
        }

        [Event(22, Level = EventLevel.Informational, Message = "{0}: DeadLetterAsync start. MessageCount = {1}, LockToken = {2}")]
        public void MessageDeadLetterStart(string clientId, int messageCount, string lockToken)
        {
            if (this.IsEnabled())
            {
                this.WriteEvent(22, clientId, messageCount, lockToken);
            }
        }

        [Event(23, Level = EventLevel.Informational, Message = "{0}: DeadLetterAsync done.")]
        public void MessageDeadLetterStop(string clientId)
        {
            if (this.IsEnabled())
            {
                this.WriteEvent(23, clientId);
            }
        }

        [NonEvent]
        public void MessageDeadLetterException(string clientId, Exception exception)
        {
            if (this.IsEnabled())
            {
                this.MessageDeadLetterException(clientId, exception.ToString());
            }
        }

        [Event(24, Level = EventLevel.Error, Message = "{0}: DeadLetterAsync Exception: {1}.")]
        void MessageDeadLetterException(string clientId, string exception)
        {
            this.WriteEvent(24, clientId, exception);
        }

        [Event(25, Level = EventLevel.Informational, Message = "{0}: RenewLockAsync start. MessageCount = {1}, LockToken = {2}")]
        public void MessageRenewLockStart(string clientId, int messageCount, string lockToken)
        {
            if (this.IsEnabled())
            {
                this.WriteEvent(25, clientId, messageCount, lockToken);
            }
        }

        [Event(26, Level = EventLevel.Informational, Message = "{0}: RenewLockAsync done.")]
        public void MessageRenewLockStop(string clientId)
        {
            if (this.IsEnabled())
            {
                this.WriteEvent(26, clientId);
            }
        }

        [NonEvent]
        public void MessageRenewLockException(string clientId, Exception exception)
        {
            if (this.IsEnabled())
            {
                this.MessageRenewLockException(clientId, exception.ToString());
            }
        }

        [Event(27, Level = EventLevel.Error, Message = "{0}: RenewLockAsync Exception: {1}.")]
        void MessageRenewLockException(string clientId, string exception)
        {
            this.WriteEvent(27, clientId, exception);
        }

        [NonEvent]
        public void MessageReceiveBySequenceNumberStart(string clientId, int messageCount, IEnumerable<long> sequenceNumbers)
        {
            if (this.IsEnabled())
            {
                string formattedsequenceNumbers = StringUtility.GetFormattedSequenceNumbers(sequenceNumbers);
                this.MessageReceiveBySequenceNumberStart(clientId, messageCount, formattedsequenceNumbers);
            }
        }

        [Event(28, Level = EventLevel.Informational, Message = "{0}: ReceiveBySequenceNumberAsync start. MessageCount = {1}, LockTokens = {2}")]
        void MessageReceiveBySequenceNumberStart(string clientId, int messageCount, string sequenceNumbers)
        {
            this.WriteEvent(28, clientId, messageCount, sequenceNumbers);
        }

        [Event(29, Level = EventLevel.Informational, Message = "{0}: ReceiveBySequenceNumberAsync done. Received '{1}' messages")]
        public void MessageReceiveBySequenceNumberStop(string clientId, int messageCount)
        {
            if (this.IsEnabled())
            {
                this.WriteEvent(29, clientId, messageCount);
            }
        }

        [NonEvent]
        public void MessageReceiveBySequenceNumberException(string clientId, Exception exception)
        {
            if (this.IsEnabled())
            {
                this.MessageReceiveBySequenceNumberException(clientId, exception.ToString());
            }
        }

        [Event(30, Level = EventLevel.Error, Message = "{0}: ReceiveBySequenceNumberAsync Exception: {1}.")]
        void MessageReceiveBySequenceNumberException(string clientId, string exception)
        {
            this.WriteEvent(30, clientId, exception);
        }

        [Event(31, Level = EventLevel.Informational, Message = "{0}: AcceptMessageSessionAsync start. SessionId = {1}")]
        public void AcceptMessageSessionStart(string clientId, string sessionId)
        {
            if (this.IsEnabled())
            {
                this.WriteEvent(31, clientId, sessionId);
            }
        }

        [Event(32, Level = EventLevel.Informational, Message = "{0}: AcceptMessageSessionAsync done.")]
        public void AcceptMessageSessionStop(string clientId)
        {
            if (this.IsEnabled())
            {
                this.WriteEvent(32, clientId);
            }
        }

        [NonEvent]
        public void AcceptMessageSessionException(string clientId, Exception exception)
        {
            if (this.IsEnabled())
            {
                this.AcceptMessageSessionException(clientId, exception.ToString());
            }
        }

        [Event(33, Level = EventLevel.Error, Message = "{0}: AcceptMessageSessionAsync Exception: {1}.")]
        void AcceptMessageSessionException(string clientId, string exception)
        {
            this.WriteEvent(33, clientId, exception);
        }

        [NonEvent]
        public void AmqpSendLinkCreateStart(string clientId, MessagingEntityType? entityType, string entityPath)
        {
            if (this.IsEnabled())
            {
                this.AmqpSendLinkCreateStart(clientId, entityType?.ToString() ?? string.Empty, entityPath);
            }
        }

        [Event(34, Level = EventLevel.Informational, Message = "{0}: AmqpSendLinkCreate started. EntityType: {1}, EntityPath: {2}")]
        void AmqpSendLinkCreateStart(string clientId, string entityType, string entityPath)
        {
            this.WriteEvent(34, clientId, entityType, entityPath);
        }

        [Event(35, Level = EventLevel.Informational, Message = "{0}: AmqpSendLinkCreate done.")]
        public void AmqpSendLinkCreateStop(string clientId)
        {
            if (this.IsEnabled())
            {
                this.WriteEvent(35, clientId);
            }
        }

        [NonEvent]
        public void AmqpReceiveLinkCreateStart(string clientId, bool isRequestResponseLink, MessagingEntityType? entityType, string entityPath)
        {
            if (this.IsEnabled())
            {
                this.AmqpReceiveLinkCreateStart(clientId, isRequestResponseLink.ToString(), entityType?.ToString() ?? string.Empty, entityPath);
            }
        }

        [Event(36, Level = EventLevel.Informational, Message = "{0}: AmqpReceiveLinkCreate started. IsRequestResponseLink: {1},  EntityType: {1}, EntityPath: {2}")]
        void AmqpReceiveLinkCreateStart(string clientId, string isRequestResponseLink, string entityType, string entityPath)
        {
            this.WriteEvent(36, clientId, isRequestResponseLink, entityType, entityPath);
        }

        [Event(37, Level = EventLevel.Informational, Message = "{0}: AmqpReceiveLinkCreate done.")]
        public void AmqpReceiveLinkCreateStop(string clientId)
        {
            if (this.IsEnabled())
            {
                this.WriteEvent(37, clientId);
            }
        }

        [Event(38, Level = EventLevel.Verbose, Message = "AmqpGetOrCreateConnection started.")]
        public void AmqpGetOrCreateConnectionStart()
        {
            if (this.IsEnabled())
            {
                this.WriteEvent(38);
            }
        }

        [Event(39, Level = EventLevel.Verbose, Message = "AmqpGetOrCreateConnection done. EntityPath: {0}, ConnectionInfo: {1}, ConnectionState: {2}")]
        public void AmqpGetOrCreateConnectionStop(string entityPath, string connectionInfo, string connectionState)
        {
            if (this.IsEnabled())
            {
                this.WriteEvent(39, entityPath, connectionInfo, connectionState);
            }
        }

        [NonEvent]
        public void AmqpSendAuthenticanTokenStart(Uri address, string audience, string resource, string[] claims)
        {
            if (this.IsEnabled())
            {
                this.AmqpSendAuthenticanTokenStart(address.ToString(), audience, resource, claims.ToString());
            }
        }

        [Event(40, Level = EventLevel.Verbose, Message = "AmqpSendAuthenticanToken started. Address: {0}, Audience: {1}, Resource: {2}, Claims: {3}")]
        void AmqpSendAuthenticanTokenStart(string address, string audience, string resource, string claims)
        {
            this.WriteEvent(40, address, audience, resource, claims);
        }

        [Event(41, Level = EventLevel.Verbose, Message = "AmqpSendAuthenticanToken done.")]
        public void AmqpSendAuthenticanTokenStop()
        {
            if (this.IsEnabled())
            {
                this.WriteEvent(41);
            }
        }

        [Event(42, Level = EventLevel.Informational, Message = "{0}: MessagePeekAsync start. SequenceNumber = {1}, MessageCount = {2}")]
        public void MessagePeekStart(string clientId, long sequenceNumber, int messageCount)
        {
            if (this.IsEnabled())
            {
                this.WriteEvent(42, clientId, sequenceNumber, messageCount);
            }
        }

        [Event(43, Level = EventLevel.Informational, Message = "{0}: MessagePeekAsync done. Peeked '{1}' messages")]
        public void MessagePeekStop(string clientId, int messageCount)
        {
            if (this.IsEnabled())
            {
                this.WriteEvent(43, clientId, messageCount);
            }
        }

        [NonEvent]
        public void MessagePeekException(string clientId, Exception exception)
        {
            if (this.IsEnabled())
            {
                this.MessagePeekException(clientId, exception.ToString());
            }
        }

        [Event(44, Level = EventLevel.Error, Message = "{0}: MessagePeekAsync Exception: {1}.")]
        void MessagePeekException(string clientId, string exception)
        {
            this.WriteEvent(44, clientId, exception);
        }

        [Event(45, Level = EventLevel.Informational, Message = "Creating MessageSender (Namespace '{0}'; Entity '{1}').")]
        public void MessageSenderCreateStart(string namespaceName, string entityName)
        {
            if (this.IsEnabled())
            {
                this.WriteEvent(45, namespaceName, entityName);
            }
        }

        [Event(46, Level = EventLevel.Informational, Message = "MessageSender (Namespace '{0}'; Entity '{1}' created).")]
        public void MessageSenderCreateStop(string namespaceName, string entityName)
        {
            if (this.IsEnabled())
            {
                this.WriteEvent(46, namespaceName, entityName);
            }
        }

        [Event(47, Level = EventLevel.Informational, Message = "Creating MessageReceiver (Namespace '{0}'; Entity '{1}'; ReceiveMode '{2}').")]
        public void MessageReceiverCreateStart(string namespaceName, string entityName, string receiveMode)
        {
            if (this.IsEnabled())
            {
                this.WriteEvent(47, namespaceName, entityName);
            }
        }

        [Event(48, Level = EventLevel.Informational, Message = "MessageReceiver (Namespace '{0}'; Entity '{1}' created).")]
        public void MessageReceiverCreateStop(string namespaceName, string entityName)
        {
            if (this.IsEnabled())
            {
                this.WriteEvent(48, namespaceName, entityName);
            }
        }

        [NonEvent]
        public void ScheduleMessageStart(string clientId, DateTimeOffset scheduleEnqueueTimeUtc)
        {
            if (this.IsEnabled())
            {
                this.ScheduleMessageException(clientId, scheduleEnqueueTimeUtc.ToString());
            }
        }

        [Event(49, Level = EventLevel.Informational, Message = "{0}: ScheduleMessageAsync start. ScheduleTimeUtc = {1}")]
        public void ScheduleMessageStart(string clientId, string scheduleEnqueueTimeUtc)
        {
            if (this.IsEnabled())
            {
                this.WriteEvent(49, clientId, scheduleEnqueueTimeUtc);
            }
        }

        [Event(50, Level = EventLevel.Informational, Message = "{0}: ScheduleMessageAsync done.")]
        public void ScheduleMessageStop(string clientId)
        {
            if (this.IsEnabled())
            {
                this.WriteEvent(50, clientId);
            }
        }

        [NonEvent]
        public void ScheduleMessageException(string clientId, Exception exception)
        {
            if (this.IsEnabled())
            {
                this.ScheduleMessageException(clientId, exception.ToString());
            }
        }

        [Event(51, Level = EventLevel.Error, Message = "{0}: ScheduleMessageAsync Exception: {1}.")]
        void ScheduleMessageException(string clientId, string exception)
        {
            this.WriteEvent(51, clientId, exception);
        }

        [Event(52, Level = EventLevel.Informational, Message = "{0}: CancelScheduledMessageAsync start. SequenceNumber = {1}")]
        public void CancelScheduledMessageStart(string clientId, long sequenceNumber)
        {
            if (this.IsEnabled())
            {
                this.WriteEvent(52, clientId, sequenceNumber);
            }
        }

        [Event(53, Level = EventLevel.Informational, Message = "{0}: CancelScheduledMessageAsync done.")]
        public void CancelScheduledMessageStop(string clientId)
        {
            if (this.IsEnabled())
            {
                this.WriteEvent(53, clientId);
            }
        }

        [NonEvent]
        public void CancelScheduledMessageException(string clientId, Exception exception)
        {
            if (this.IsEnabled())
            {
                this.CancelScheduledMessageException(clientId, exception.ToString());
            }
        }

        [Event(54, Level = EventLevel.Error, Message = "{0}: CancelScheduledMessageAsync Exception: {1}.")]
        void CancelScheduledMessageException(string clientId, string exception)
        {
            this.WriteEvent(54, clientId, exception);
        }

        [Event(55, Level = EventLevel.Informational, Message = "{0}: AddRuleAsync start. RuleName = {1}")]
        public void AddRuleStart(string clientId, string ruleName)
        {
            if (this.IsEnabled())
            {
                this.WriteEvent(55, clientId, ruleName);
            }
        }

        [Event(56, Level = EventLevel.Informational, Message = "{0}: AddRuleAsync done.")]
        public void AddRuleStop(string clientId)
        {
            if (this.IsEnabled())
            {
                this.WriteEvent(56, clientId);
            }
        }

        [NonEvent]
        public void AddRuleException(string clientId, Exception exception)
        {
            if (this.IsEnabled())
            {
                this.AddRuleException(clientId, exception.ToString());
            }
        }

        [Event(57, Level = EventLevel.Error, Message = "{0}: AddRuleAsync Exception: {1}.")]
        void AddRuleException(string clientId, string exception)
        {
            this.WriteEvent(57, clientId, exception);
        }

        [Event(58, Level = EventLevel.Informational, Message = "{0}: RemoveRuleAsync start. RuleName = {1}")]
        public void RemoveRuleStart(string clientId, string ruleName)
        {
            if (this.IsEnabled())
            {
                this.WriteEvent(58, clientId, ruleName);
            }
        }

        [Event(59, Level = EventLevel.Informational, Message = "{0}: RemoveRuleAsync done.")]
        public void RemoveRuleStop(string clientId)
        {
            if (this.IsEnabled())
            {
                this.WriteEvent(59, clientId);
            }
        }

        [NonEvent]
        public void RemoveRuleException(string clientId, Exception exception)
        {
            if (this.IsEnabled())
            {
                this.RemoveRuleException(clientId, exception.ToString());
            }
        }

        [Event(60, Level = EventLevel.Error, Message = "{0}: RemoveRuleAsync Exception: {1}.")]
        void RemoveRuleException(string clientId, string exception)
        {
            this.WriteEvent(60, clientId, exception);
        }

        [NonEvent]
        public void RegisterOnMessageHandlerStart(string clientId, MessageHandlerOptions registerHandlerOptions)
        {
            if (this.IsEnabled())
            {
                this.RegisterOnMessageHandlerStart(clientId, registerHandlerOptions.AutoComplete, registerHandlerOptions.AutoRenewLock, registerHandlerOptions.MaxConcurrentCalls, (long)registerHandlerOptions.MaxAutoRenewDuration.TotalSeconds);
            }
        }

        [Event(61, Level = EventLevel.Informational, Message = "{0}: Register OnMessageHandler start: OnMessage Options: AutoComplete: {1}, AutoRenewLock: {2}, MaxConcurrentCalls: {3}, AutoRenewTimeout: {4}")]
        void RegisterOnMessageHandlerStart(string clientId, bool autoComplete, bool autorenewLock, int maxConcurrentCalls, long autorenewTimeoutInSeconds)
        {
            this.WriteEvent(61, clientId, autoComplete, autorenewLock, maxConcurrentCalls, autorenewTimeoutInSeconds);
        }

        [Event(62, Level = EventLevel.Informational, Message = "{0}: Register OnMessageHandler done.")]
        public void RegisterOnMessageHandlerStop(string clientId)
        {
            if (this.IsEnabled())
            {
                this.WriteEvent(62, clientId);
            }
        }

        [NonEvent]
        public void RegisterOnMessageHandlerException(string clientId, Exception exception)
        {
            if (this.IsEnabled())
            {
                this.RegisterOnMessageHandlerException(clientId, exception.ToString());
            }
        }

        [Event(63, Level = EventLevel.Error, Message = "{0}: Register OnMessageHandler Exception: {1}")]
        void RegisterOnMessageHandlerException(string clientId, string exception)
        {
            if (this.IsEnabled())
            {
                this.WriteEvent(63, clientId, exception);
            }
        }

        [NonEvent]
        public void MessageReceiverPumpInitialMessageReceived(string clientId, Message message)
        {
            if (this.IsEnabled())
            {
                this.MessageReceiverPumpInitialMessageReceived(clientId, message.SystemProperties.SequenceNumber);
            }
        }

        [Event(64, Level = EventLevel.Informational, Message = "{0}: MessageReceiverPump Received Initial Message: SequenceNumber: {1}")]
        void MessageReceiverPumpInitialMessageReceived(string clientId, long sequenceNumber)
        {
            if (this.IsEnabled())
            {
                this.WriteEvent(64, clientId, sequenceNumber);
            }
        }

        [NonEvent]
        public void MessageReceiverPumpInitialMessageReceiveException(string clientId, int retryCount, Exception exception)
        {
            if (this.IsEnabled())
            {
                this.MessageReceiverPumpInitialMessageReceiveException(clientId, retryCount, exception.ToString());
            }
        }

        [Event(65, Level = EventLevel.Error, Message = "{0}: MessageReceiverPump Receive Initial Message Exception: RetryCount: {1}, Exception: {2}")]
        void MessageReceiverPumpInitialMessageReceiveException(string clientId, int retryCount, string exception)
        {
            if (this.IsEnabled())
            {
                this.WriteEvent(65, clientId, retryCount, exception);
            }
        }

        [NonEvent]
        public void MessageReceiverPumpTaskStart(string clientId, Message message, int currentSemaphoreCount)
        {
            if (this.IsEnabled())
            {
                this.MessageReceiverPumpTaskStart(clientId, message?.SystemProperties.SequenceNumber ?? -1, currentSemaphoreCount);
            }
        }

        [Event(66, Level = EventLevel.Informational, Message = "{0}: MessageReceiverPump PumpTask Started: Message: SequenceNumber: {1}, Available Semaphore Count: {2}")]
        void MessageReceiverPumpTaskStart(string clientId, long sequenceNumber, int currentSemaphoreCount)
        {
            this.WriteEvent(66, clientId, sequenceNumber, currentSemaphoreCount);
        }

        [Event(67, Level = EventLevel.Informational, Message = "{0}: MessageReceiverPump PumpTask done: Available Semaphore Count: {1}")]
        public void MessageReceiverPumpTaskStop(string clientId, int currentSemaphoreCount)
        {
            this.WriteEvent(67, clientId, currentSemaphoreCount);
        }

        [NonEvent]
        public void MessageReceivePumpTaskException(string clientId, string sessionId, Exception exception)
        {
            if (this.IsEnabled())
            {
                this.MessageReceivePumpTaskException(clientId, sessionId, exception.ToString());
            }
        }

        [Event(68, Level = EventLevel.Error, Message = "{0}: MessageReceiverPump PumpTask Exception: SessionId: {1}, Exception: {2}")]
        void MessageReceivePumpTaskException(string clientId, string sessionId, string exception)
        {
            this.WriteEvent(68, clientId, sessionId, exception);
        }

        [NonEvent]
        public void MessageReceiverPumpDispatchTaskStart(string clientId, Message message)
        {
            if (this.IsEnabled())
            {
                this.MessageReceiverPumpDispatchTaskStart(clientId, message?.SystemProperties.SequenceNumber ?? -1);
            }
        }

        [Event(69, Level = EventLevel.Informational, Message = "{0}: MessageReceiverPump DispatchTask start: Message: SequenceNumber: {1}")]
        void MessageReceiverPumpDispatchTaskStart(string clientId, long sequenceNumber)
        {
            this.WriteEvent(69, clientId, sequenceNumber);
        }

        [NonEvent]
        public void MessageReceiverPumpDispatchTaskStop(string clientId, Message message, int currentSemaphoreCount)
        {
            if (this.IsEnabled())
            {
                this.MessageReceiverPumpDispatchTaskStop(clientId, message?.SystemProperties.SequenceNumber ?? -1, currentSemaphoreCount);
            }
        }

        [Event(70, Level = EventLevel.Informational, Message = "{0}: MessageReceiverPump DispatchTask done: Message: SequenceNumber: {1}, Current Semaphore Count: {2}")]
        void MessageReceiverPumpDispatchTaskStop(string clientId, long sequenceNumber, int currentSemaphoreCount)
        {
            this.WriteEvent(70, clientId, sequenceNumber, currentSemaphoreCount);
        }

        [NonEvent]
        public void MessageReceiverPumpUserCallbackStart(string clientId, Message message)
        {
            if (this.IsEnabled())
            {
                this.MessageReceiverPumpUserCallbackStart(clientId, message?.SystemProperties.SequenceNumber ?? -1);
            }
        }

        [Event(71, Level = EventLevel.Informational, Message = "{0}: MessageReceiverPump UserCallback start: Message: SequenceNumber: {1}")]
        void MessageReceiverPumpUserCallbackStart(string clientId, long sequenceNumber)
        {
            this.WriteEvent(71, clientId, sequenceNumber);
        }

        [NonEvent]
        public void MessageReceiverPumpUserCallbackStop(string clientId, Message message)
        {
            if (this.IsEnabled())
            {
                this.MessageReceiverPumpUserCallbackStop(clientId, message?.SystemProperties.SequenceNumber ?? -1);
            }
        }

        [Event(72, Level = EventLevel.Informational, Message = "{0}: MessageReceiverPump UserCallback done: Message: SequenceNumber: {1}")]
        void MessageReceiverPumpUserCallbackStop(string clientId, long sequenceNumber)
        {
            this.WriteEvent(72, clientId, sequenceNumber);
        }

        [NonEvent]
        public void MessageReceiverPumpUserCallbackException(string clientId, Message message, Exception exception)
        {
            if (this.IsEnabled())
            {
                this.MessageReceiverPumpUserCallbackException(clientId, message?.SystemProperties.SequenceNumber ?? -1, exception.ToString());
            }
        }

        [Event(73, Level = EventLevel.Error, Message = "{0}: MessageReceiverPump UserCallback Exception: Message: SequenceNumber: {1}, Exception: {2}")]
        void MessageReceiverPumpUserCallbackException(string clientId, long sequenceNumber, string exception)
        {
            this.WriteEvent(73, clientId, sequenceNumber, exception);
        }

        [NonEvent]
        public void MessageReceiverPumpRenewMessageStart(string clientId, Message message, TimeSpan renewAfterTimeSpan)
        {
            if (this.IsEnabled())
            {
                this.MessageReceiverPumpRenewMessageStart(clientId, message?.SystemProperties.SequenceNumber ?? -1, (long)renewAfterTimeSpan.TotalSeconds);
            }
        }

        [Event(74, Level = EventLevel.Informational, Message = "{0}: MessageReceiverPump RenewMessage start: Message: SequenceNumber: {1}, RenewAfterTimeInSeconds: {2}")]
        void MessageReceiverPumpRenewMessageStart(string clientId, long sequenceNumber, long renewAfterTimeSpanInSeconds)
        {
            this.WriteEvent(74, clientId, sequenceNumber, renewAfterTimeSpanInSeconds);
        }

        [NonEvent]
        public void MessageReceiverPumpRenewMessageStop(string clientId, Message message)
        {
            if (this.IsEnabled())
            {
                this.MessageReceiverPumpRenewMessageStop(clientId, message?.SystemProperties.SequenceNumber ?? -1);
            }
        }

        [Event(75, Level = EventLevel.Informational, Message = "{0}: MessageReceiverPump RenewMessage done: Message: SequenceNumber: {1}")]
        void MessageReceiverPumpRenewMessageStop(string clientId, long sequenceNumber)
        {
            this.WriteEvent(75, clientId, sequenceNumber);
        }

        [NonEvent]
        public void MessageReceiverPumpRenewMessageException(string clientId, Message message, Exception exception)
        {
            if (this.IsEnabled())
            {
                this.MessageReceiverPumpRenewMessageException(clientId, message?.SystemProperties.SequenceNumber ?? -1, exception.ToString());
            }
        }

        [Event(76, Level = EventLevel.Error, Message = "{0}: MessageReceiverPump RenewMessage Exception: Message: SequenceNumber: {1}, Exception: {2}")]
        void MessageReceiverPumpRenewMessageException(string clientId, long sequenceNumber, string exception)
        {
            this.WriteEvent(76, clientId, sequenceNumber, exception);
        }

        [NonEvent]
        public void RunOperationExceptionEncountered(Exception exception)
        {
            if (this.IsEnabled())
            {
                this.RunOperationExceptionEncountered(exception.ToString());
            }
        }

        [Event(77, Level = EventLevel.Warning, Message = "RunOperation encountered an exception and will retry. Exception: {0}")]
        void RunOperationExceptionEncountered(string exception)
        {
            this.WriteEvent(77, exception);
        }

        [NonEvent]
        public void RegisterOnSessionHandlerStart(string clientId, SessionHandlerOptions sessionHandlerOptions)
        {
            if (this.IsEnabled())
            {
                this.RegisterOnSessionHandlerStart(clientId, sessionHandlerOptions.AutoComplete, sessionHandlerOptions.MaxConcurrentSessions, (long)sessionHandlerOptions.MessageWaitTimeout.TotalSeconds, (long)sessionHandlerOptions.MaxAutoRenewDuration.TotalSeconds);
            }
        }

        [Event(78, Level = EventLevel.Informational, Message = "{0}: Register OnSessionHandler start: RegisterSessionHandler Options: AutoComplete: {1}, MaxConcurrentSessions: {2}, MessageWaitTimeout: {3}, AutoRenewTimeout: {4}")]
        void RegisterOnSessionHandlerStart(string clientId, bool autoComplete, int maxConcurrentSessions, long messageWaitTimeoutInSeconds, long autorenewTimeoutInSeconds)
        {
            this.WriteEvent(78, clientId, autoComplete, maxConcurrentSessions, messageWaitTimeoutInSeconds, autorenewTimeoutInSeconds);
        }

        [Event(79, Level = EventLevel.Informational, Message = "{0}: Register OnSessionHandler done.")]
        public void RegisterOnSessionHandlerStop(string clientId)
        {
            if (this.IsEnabled())
            {
                this.WriteEvent(79, clientId);
            }
        }

        [NonEvent]
        public void RegisterOnSessionHandlerException(string clientId, Exception exception)
        {
            if (this.IsEnabled())
            {
                this.RegisterOnSessionHandlerException(clientId, exception.ToString());
            }
        }

        [Event(80, Level = EventLevel.Error, Message = "{0}: Register OnSessionHandler Exception: {1}")]
        void RegisterOnSessionHandlerException(string clientId, string exception)
        {
            if (this.IsEnabled())
            {
                this.WriteEvent(80, clientId, exception);
            }
        }

        [NonEvent]
        public void SessionReceivePumpSessionReceiveException(string clientId, Exception exception)
        {
            if (this.IsEnabled())
            {
                this.SessionReceivePumpSessionReceiveException(clientId, exception.ToString());
            }
        }

        [Event(81, Level = EventLevel.Error, Message = "{0}: Exception while Receving a session: SessionId: {1}")]
        void SessionReceivePumpSessionReceiveException(string clientId, string exception)
        {
            this.WriteEvent(81, clientId, exception);
        }

        [Event(82, Level = EventLevel.Informational, Message = "{0}: Session has no more messages: SessionId: {1}")]
        public void SessionReceivePumpSessionEmpty(string clientId, string sessionId)
        {
            if (this.IsEnabled())
            {
                this.WriteEvent(82, clientId, sessionId);
            }
        }

        [Event(83, Level = EventLevel.Informational, Message = "{0}: Session closed: SessionId: {1}")]
        public void SessionReceivePumpSessionClosed(string clientId, string sessionId)
        {
            if (this.IsEnabled())
            {
                this.WriteEvent(83, clientId, sessionId);
            }
        }

        [NonEvent]
        public void SessionReceivePumpSessionCloseException(string clientId, string sessionId, Exception exception)
        {
            if (this.IsEnabled())
            {
                this.SessionReceivePumpSessionCloseException(clientId, sessionId, exception.ToString());
            }
        }

        [Event(84, Level = EventLevel.Error, Message = "{0}: Exception while closing session: SessionId: {1}, Exception: {2}")]
        void SessionReceivePumpSessionCloseException(string clientId, string sessionId, string exception)
        {
            this.WriteEvent(84, clientId, sessionId, exception);
        }

        [NonEvent]
        public void SessionReceivePumpSessionRenewLockStart(string clientId, string sessionId, TimeSpan renewAfterTimeSpan)
        {
            if (this.IsEnabled())
            {
                this.SessionReceivePumpSessionRenewLockStart(clientId, sessionId, (long)renewAfterTimeSpan.TotalSeconds);
            }
        }

        [Event(85, Level = EventLevel.Informational, Message = "{0}: SessionRenewLock start. SessionId: {1}, RenewAfterTimeInSeconds: {2}")]
        void SessionReceivePumpSessionRenewLockStart(string clientId, string sessionId, long totalSeconds)
        {
            this.WriteEvent(85, clientId, sessionId, totalSeconds);
        }

        [Event(86, Level = EventLevel.Informational, Message = "{0}: RenewSession done: SessionId: {1}")]
        public void SessionReceivePumpSessionRenewLockStop(string clientId, string sessionId)
        {
            if (this.IsEnabled())
            {
                this.WriteEvent(86, clientId, sessionId);
            }
        }

        [NonEvent]
        public void SessionReceivePumpSessionRenewLockExeption(string clientId, string sessionId, Exception exception)
        {
            if (this.IsEnabled())
            {
                this.SessionReceivePumpSessionRenewLockExeption(clientId, sessionId, exception.ToString());
            }
        }

        [Event(87, Level = EventLevel.Error, Message = "{0}: Exception while renewing session lock: SessionId: {1}, Exception: {2}")]
        void SessionReceivePumpSessionRenewLockExeption(string clientId, string sessionId, string exception)
        {
            this.WriteEvent(87, clientId, sessionId, exception);
        }

        [NonEvent]
        public void AmqpSessionClientAcceptMessageSessionStart(string clientId, string entityPath, ReceiveMode receiveMode, int prefetchCount, string sessionId)
        {
            if (this.IsEnabled())
            {
                this.AmqpSessionClientAcceptMessageSessionStart(clientId, entityPath, receiveMode.ToString(), prefetchCount, sessionId ?? string.Empty);
            }
        }

        [Event(88, Level = EventLevel.Informational, Message = "{0}: AcceptMessageSession start: EntityPath: {1}, ReceiveMode: {2}, PrefetchCount: {3}, SessionId: {4}")]
        void AmqpSessionClientAcceptMessageSessionStart(string clientId, string entityPath, string receiveMode, int prefetchCount, string sessionId)
        {
            this.WriteEvent(88, clientId, entityPath, receiveMode, prefetchCount, sessionId);
        }

        [Event(89, Level = EventLevel.Informational, Message = "{0}: AcceptMessageSession done: EntityPath: {1}, SessionId: {2}")]
        public void AmqpSessionClientAcceptMessageSessionStop(string clientId, string entityPath, string sessionId)
        {
            this.WriteEvent(89, clientId, entityPath, sessionId);
        }

        [NonEvent]
        public void AmqpSessionClientAcceptMessageSessionException(string clientId, string entityPath, Exception exception)
        {
            if (this.IsEnabled())
            {
                this.AmqpSessionClientAcceptMessageSessionException(clientId, entityPath, exception.ToString());
            }
        }

        [Event(90, Level = EventLevel.Error, Message = "{0}: AcceptMessageSession Exception: EntityPath: {1}, Exception: {2}")]
        void AmqpSessionClientAcceptMessageSessionException(string clientId, string entityPath, string exception)
        {
            this.WriteEvent(90, clientId, entityPath, exception);
        }

        [NonEvent]
        public void AmqpLinkCreationException(string entityPath, AmqpSession session, AmqpConnection connection, Exception exception)
        {
            if (this.IsEnabled())
            {
                this.AmqpLinkCreationException(entityPath, session.ToString(), session.State.ToString(), session.TerminalException != null ? session.TerminalException.ToString() : string.Empty, connection.ToString(), connection.State.ToString(), exception.ToString());
            }
        }

        [Event(91, Level = EventLevel.Error, Message = "AmqpLinkCreatorException Exception: EntityPath: {0}, SessionString: {1}, SessionState: {2}, TerminalException: {3}, ConnectionInfo: {4}, ConnectionState: {5}, Exception: {6}")]
        void AmqpLinkCreationException(string entityPath, string session, string sessionState, string terminalException,  string connectionInfo, string connectionState, string exception)
        {
            this.WriteEvent(91, entityPath, session, sessionState, terminalException, connectionInfo, connectionState, exception);
        }

        [NonEvent]
        public void AmqpConnectionCreated(string hostName, AmqpConnection connection)
        {
            this.AmqpConnectionCreated(hostName, connection.ToString(), connection.State.ToString());
        }

        [Event(92, Level = EventLevel.Verbose, Message = "AmqpConnectionCreated: HostName: {0}, ConnectionInfo: {1}, ConnectionState: {2}")]
        void AmqpConnectionCreated(string hostName, string connectionInfo, string connectionState)
        {
            this.WriteEvent(92, hostName, connectionInfo, connectionState);
        }

        [NonEvent]
        public void AmqpConnectionClosed(AmqpConnection connection)
        {
            if (this.IsEnabled())
            {
                this.AmqpConnectionClosed(connection.RemoteEndpoint.ToString(), connection.ToString(), connection.State.ToString());
            }
        }

        [Event(93, Level = EventLevel.Verbose, Message = "AmqpConnectionClosed: HostName: {0}, ConnectionInfo: {1}, ConnectionState: {2}")]
        public void AmqpConnectionClosed(string hostName, string connectionInfo, string connectionState)
        {
            this.WriteEvent(93, hostName, connectionInfo, connectionState);
        }

        [NonEvent]
        public void AmqpSessionCreationException(string entityPath, AmqpConnection connection, Exception exception)
        {
            if (this.IsEnabled())
            {
                this.AmqpSessionCreationException(entityPath, connection.ToString(), connection.State.ToString(), exception.ToString());
            }
        }

        [Event(94, Level = EventLevel.Error, Message = "AmqpSessionCreationException Exception: EntityPath: {0}, ConnectionInfo: {1}, ConnectionState: {2}, Exception: {3}")]
        void AmqpSessionCreationException(string entityPath, string connectionInfo, string connectionState, string exception)
        {
            this.WriteEvent(94, entityPath, connectionInfo, connectionState, exception);
        }

        [Event(95, Level = EventLevel.Verbose, Message = "User plugin {0} called on message {1}")]
        public void PluginCallStarted(string pluginName, string messageId)
        {
            this.WriteEvent(95, pluginName, messageId);
        }

        [Event(96, Level = EventLevel.Verbose, Message = "User plugin {0} completed on message {1}")]
        public void PluginCallCompleted(string pluginName, string messageId)
        {
            this.WriteEvent(96, pluginName, messageId);
        }

        [Event(97, Level = EventLevel.Error, Message = "Exception during {0} plugin execution. MessageId: {1}, Exception {2}")]
        public void PluginCallFailed(string pluginName, string messageId, string exception)
        {
            this.WriteEvent(97, pluginName, messageId, exception);
        }
    }
}<|MERGE_RESOLUTION|>--- conflicted
+++ resolved
@@ -8,10 +8,7 @@
     using System.Diagnostics.Tracing;
     using Microsoft.Azure.Amqp;
 
-<<<<<<< HEAD
-=======
     [EventSource(Name = "Microsoft-Azure-ServiceBus")]
->>>>>>> d88ae6a6
     internal sealed class MessagingEventSource : EventSource
     {
         public static MessagingEventSource Log { get; } = new MessagingEventSource();
