﻿// Copyright (c) Microsoft. All rights reserved.
// Licensed under the MIT license. See LICENSE file in the project root for full license information.

namespace Microsoft.Azure.ServiceBus
{
    using System;
    using System.Collections.Generic;
    using System.Diagnostics.Tracing;
    using System.Reflection;
    using System.Threading.Tasks;
    using Microsoft.Azure.Amqp;

    [EventSource(Name = "Microsoft-Azure-ServiceBus")]
    internal sealed class MessagingEventSource : EventSource
    {
        public static MessagingEventSource Log { get; } = new MessagingEventSource();

        [Event(1, Level = EventLevel.Informational, Message = "Creating QueueClient (Namespace '{0}'; Queue '{1}'; ReceiveMode '{2}').")]
        public void QueueClientCreateStart(string namespaceName, string queuename, string receiveMode)
        {
            if (this.IsEnabled())
            {
                this.WriteEvent(1, namespaceName ?? string.Empty, queuename, receiveMode);
            }
        }

        [Event(2, Level = EventLevel.Informational, Message = "QueueClient (Namespace '{0}'; Queue '{1}'; ClientId: '{2}' created).")]
        public void QueueClientCreateStop(string namespaceName, string queuename, string clientId)
        {
            if (this.IsEnabled())
            {
                this.WriteEvent(2, namespaceName, queuename, clientId);
            }
        }

        [Event(3, Level = EventLevel.Informational, Message = "Creating TopicClient (Namespace '{0}'; Topic '{1}').")]
        public void TopicClientCreateStart(string namespaceName, string topicName)
        {
            if (this.IsEnabled())
            {
                this.WriteEvent(3, namespaceName ?? string.Empty, topicName);
            }
        }

        [Event(4, Level = EventLevel.Informational, Message = "TopicClient (Namespace '{0}'; Topic '{1}'; ClientId: '{2}' created).")]
        public void TopicClientCreateStop(string namespaceName, string topicName, string clientId)
        {
            if (this.IsEnabled())
            {
                this.WriteEvent(4, namespaceName, topicName, clientId);
            }
        }

        [Event(5, Level = EventLevel.Informational, Message = "Creating SubscriptionClient (Namespace '{0}'; Topic '{1}'; Subscription '{2}'; ReceiveMode '{3}').")]
        public void SubscriptionClientCreateStart(string namespaceName, string topicName, string subscriptionName, string receiveMode)
        {
            if (this.IsEnabled())
            {
                this.WriteEvent(5, namespaceName, topicName ?? string.Empty, subscriptionName, receiveMode);
            }
        }

        [Event(6, Level = EventLevel.Informational, Message = "SubscriptionClient (Namespace '{0}'; Topic '{1}'; Subscription '{2}'; ClientId: '{3}' created).")]
        public void SubscriptionClientCreateStop(string namespaceName, string topicName, string subscriptionName, string clientId)
        {
            if (this.IsEnabled())
            {
                this.WriteEvent(6, namespaceName, topicName, subscriptionName, clientId);
            }
        }

        [Event(7, Level = EventLevel.Informational, Message = "{0}: SendAsync start. MessageCount = {1}")]
        public void MessageSendStart(string clientId, int messageCount)
        {
            if (this.IsEnabled())
            {
                this.WriteEvent(7, clientId, messageCount);
            }
        }

        [Event(8, Level = EventLevel.Informational, Message = "{0}: SendAsync done.")]
        public void MessageSendStop(string clientId)
        {
            if (this.IsEnabled())
            {
                this.WriteEvent(8, clientId);
            }
        }

        [NonEvent]
        public void MessageSendException(string clientId, Exception exception)
        {
            if (this.IsEnabled())
            {
                this.MessageSendException(clientId, exception.ToString());
            }
        }

        [Event(9, Level = EventLevel.Error, Message = "{0}: SendAsync Exception: {1}.")]
        void MessageSendException(string clientId, string exception)
        {
            this.WriteEvent(9, clientId, exception);
        }

        [Event(10, Level = EventLevel.Informational, Message = "{0}: ReceiveAsync start. MessageCount = {1}")]
        public void MessageReceiveStart(string clientId, int messageCount)
        {
            if (this.IsEnabled())
            {
                this.WriteEvent(10, clientId, messageCount);
            }
        }

        [Event(11, Level = EventLevel.Informational, Message = "{0}: ReceiveAsync done. Received '{1}' messages")]
        public void MessageReceiveStop(string clientId, int messageCount)
        {
            if (this.IsEnabled())
            {
                this.WriteEvent(11, clientId, messageCount);
            }
        }

        [NonEvent]
        public void MessageReceiveException(string clientId, Exception exception)
        {
            if (this.IsEnabled())
            {
                this.MessageReceiveException(clientId, exception.ToString());
            }
        }

        [Event(12, Level = EventLevel.Error, Message = "{0}: ReceiveAsync Exception: {1}.")]
        void MessageReceiveException(string clientId, string exception)
        {
            this.WriteEvent(12, clientId, exception);
        }

        [NonEvent]
        public void MessageCompleteStart(string clientId, int messageCount, IEnumerable<string> lockTokens)
        {
            if (this.IsEnabled())
            {
                string formattedLockTokens = StringUtility.GetFormattedLockTokens(lockTokens);
                this.MessageCompleteStart(clientId, messageCount, formattedLockTokens);
            }
        }

        [Event(13, Level = EventLevel.Informational, Message = "{0}: CompleteAsync start. MessageCount = {1}, LockTokens = {2}")]
        void MessageCompleteStart(string clientId, int messageCount, string lockTokens)
        {
            this.WriteEvent(13, clientId, messageCount, lockTokens);
        }

        [Event(14, Level = EventLevel.Informational, Message = "{0}: CompleteAsync done.")]
        public void MessageCompleteStop(string clientId)
        {
            if (this.IsEnabled())
            {
                this.WriteEvent(14, clientId);
            }
        }

        [NonEvent]
        public void MessageCompleteException(string clientId, Exception exception)
        {
            if (this.IsEnabled())
            {
                this.MessageCompleteException(clientId, exception.ToString());
            }
        }

        [Event(15, Level = EventLevel.Error, Message = "{0}: CompleteAsync Exception: {1}.")]
        void MessageCompleteException(string clientId, string exception)
        {
            this.WriteEvent(15, clientId, exception);
        }

        [Event(16, Level = EventLevel.Informational, Message = "{0}: AbandonAsync start. MessageCount = {1}, LockToken = {2}")]
        public void MessageAbandonStart(string clientId, int messageCount, string lockToken)
        {
            if (this.IsEnabled())
            {
                this.WriteEvent(16, clientId, messageCount, lockToken);
            }
        }

        [Event(17, Level = EventLevel.Informational, Message = "{0}: AbandonAsync done.")]
        public void MessageAbandonStop(string clientId)
        {
            if (this.IsEnabled())
            {
                this.WriteEvent(17, clientId);
            }
        }

        [NonEvent]
        public void MessageAbandonException(string clientId, Exception exception)
        {
            if (this.IsEnabled())
            {
                this.MessageAbandonException(clientId, exception.ToString());
            }
        }

        [Event(18, Level = EventLevel.Error, Message = "{0}: AbandonAsync Exception: {1}.")]
        void MessageAbandonException(string clientId, string exception)
        {
            this.WriteEvent(18, clientId, exception);
        }

        [Event(19, Level = EventLevel.Informational, Message = "{0}: DeferAsync start. MessageCount = {1}, LockToken = {2}")]
        public void MessageDeferStart(string clientId, int messageCount, string lockToken)
        {
            if (this.IsEnabled())
            {
                this.WriteEvent(19, clientId, messageCount, lockToken);
            }
        }

        [Event(20, Level = EventLevel.Informational, Message = "{0}: DeferAsync done.")]
        public void MessageDeferStop(string clientId)
        {
            if (this.IsEnabled())
            {
                this.WriteEvent(20, clientId);
            }
        }

        [NonEvent]
        public void MessageDeferException(string clientId, Exception exception)
        {
            if (this.IsEnabled())
            {
                this.MessageDeferException(clientId, exception.ToString());
            }
        }

        [Event(21, Level = EventLevel.Error, Message = "{0}: DeferAsync Exception: {1}.")]
        void MessageDeferException(string clientId, string exception)
        {
                this.WriteEvent(21, clientId, exception);
        }

        [Event(22, Level = EventLevel.Informational, Message = "{0}: DeadLetterAsync start. MessageCount = {1}, LockToken = {2}")]
        public void MessageDeadLetterStart(string clientId, int messageCount, string lockToken)
        {
            if (this.IsEnabled())
            {
                this.WriteEvent(22, clientId, messageCount, lockToken);
            }
        }

        [Event(23, Level = EventLevel.Informational, Message = "{0}: DeadLetterAsync done.")]
        public void MessageDeadLetterStop(string clientId)
        {
            if (this.IsEnabled())
            {
                this.WriteEvent(23, clientId);
            }
        }

        [NonEvent]
        public void MessageDeadLetterException(string clientId, Exception exception)
        {
            if (this.IsEnabled())
            {
                this.MessageDeadLetterException(clientId, exception.ToString());
            }
        }

        [Event(24, Level = EventLevel.Error, Message = "{0}: DeadLetterAsync Exception: {1}.")]
        void MessageDeadLetterException(string clientId, string exception)
        {
            this.WriteEvent(24, clientId, exception);
        }

        [Event(25, Level = EventLevel.Informational, Message = "{0}: RenewLockAsync start. MessageCount = {1}, LockToken = {2}")]
        public void MessageRenewLockStart(string clientId, int messageCount, string lockToken)
        {
            if (this.IsEnabled())
            {
                this.WriteEvent(25, clientId, messageCount, lockToken);
            }
        }

        [Event(26, Level = EventLevel.Informational, Message = "{0}: RenewLockAsync done.")]
        public void MessageRenewLockStop(string clientId)
        {
            if (this.IsEnabled())
            {
                this.WriteEvent(26, clientId);
            }
        }

        [NonEvent]
        public void MessageRenewLockException(string clientId, Exception exception)
        {
            if (this.IsEnabled())
            {
                this.MessageRenewLockException(clientId, exception.ToString());
            }
        }

        [Event(27, Level = EventLevel.Error, Message = "{0}: RenewLockAsync Exception: {1}.")]
        void MessageRenewLockException(string clientId, string exception)
        {
            this.WriteEvent(27, clientId, exception);
        }

        [NonEvent]
        public void MessageReceiveBySequenceNumberStart(string clientId, int messageCount, IEnumerable<long> sequenceNumbers)
        {
            if (this.IsEnabled())
            {
                string formattedsequenceNumbers = StringUtility.GetFormattedSequenceNumbers(sequenceNumbers);
                this.MessageReceiveBySequenceNumberStart(clientId, messageCount, formattedsequenceNumbers);
            }
        }

        [Event(28, Level = EventLevel.Informational, Message = "{0}: ReceiveBySequenceNumberAsync start. MessageCount = {1}, LockTokens = {2}")]
        void MessageReceiveBySequenceNumberStart(string clientId, int messageCount, string sequenceNumbers)
        {
            this.WriteEvent(28, clientId, messageCount, sequenceNumbers);
        }

        [Event(29, Level = EventLevel.Informational, Message = "{0}: ReceiveBySequenceNumberAsync done. Received '{1}' messages")]
        public void MessageReceiveBySequenceNumberStop(string clientId, int messageCount)
        {
            if (this.IsEnabled())
            {
                this.WriteEvent(29, clientId, messageCount);
            }
        }

        [NonEvent]
        public void MessageReceiveBySequenceNumberException(string clientId, Exception exception)
        {
            if (this.IsEnabled())
            {
                this.MessageReceiveBySequenceNumberException(clientId, exception.ToString());
            }
        }

        [Event(30, Level = EventLevel.Error, Message = "{0}: ReceiveBySequenceNumberAsync Exception: {1}.")]
        void MessageReceiveBySequenceNumberException(string clientId, string exception)
        {
            this.WriteEvent(30, clientId, exception);
        }

        // Unused - 31;32;33
        
        [NonEvent]
        public void AmqpSendLinkCreateStart(string clientId, MessagingEntityType? entityType, string entityPath)
        {
            if (this.IsEnabled())
            {
                this.AmqpSendLinkCreateStart(clientId, entityType?.ToString() ?? string.Empty, entityPath);
            }
        }

        [Event(34, Level = EventLevel.Informational, Message = "{0}: AmqpSendLinkCreate started. EntityType: {1}, EntityPath: {2}")]
        void AmqpSendLinkCreateStart(string clientId, string entityType, string entityPath)
        {
            this.WriteEvent(34, clientId, entityType, entityPath);
        }

        [Event(35, Level = EventLevel.Informational, Message = "{0}: AmqpSendLinkCreate done.")]
        public void AmqpSendLinkCreateStop(string clientId)
        {
            if (this.IsEnabled())
            {
                this.WriteEvent(35, clientId);
            }
        }

        [NonEvent]
        public void AmqpReceiveLinkCreateStart(string clientId, bool isRequestResponseLink, MessagingEntityType? entityType, string entityPath)
        {
            if (this.IsEnabled())
            {
                this.AmqpReceiveLinkCreateStart(clientId, isRequestResponseLink.ToString(), entityType?.ToString() ?? string.Empty, entityPath);
            }
        }

        [Event(36, Level = EventLevel.Informational, Message = "{0}: AmqpReceiveLinkCreate started. IsRequestResponseLink: {1},  EntityType: {1}, EntityPath: {2}")]
        void AmqpReceiveLinkCreateStart(string clientId, string isRequestResponseLink, string entityType, string entityPath)
        {
            this.WriteEvent(36, clientId, isRequestResponseLink, entityType, entityPath);
        }

        [Event(37, Level = EventLevel.Informational, Message = "{0}: AmqpReceiveLinkCreate done.")]
        public void AmqpReceiveLinkCreateStop(string clientId)
        {
            if (this.IsEnabled())
            {
                this.WriteEvent(37, clientId);
            }
        }

        [Event(38, Level = EventLevel.Verbose, Message = "AmqpGetOrCreateConnection started.")]
        public void AmqpGetOrCreateConnectionStart()
        {
            if (this.IsEnabled())
            {
                this.WriteEvent(38);
            }
        }

        [Event(39, Level = EventLevel.Verbose, Message = "AmqpGetOrCreateConnection done. EntityPath: {0}, ConnectionInfo: {1}, ConnectionState: {2}")]
        public void AmqpGetOrCreateConnectionStop(string entityPath, string connectionInfo, string connectionState)
        {
            if (this.IsEnabled())
            {
                this.WriteEvent(39, entityPath, connectionInfo, connectionState);
            }
        }

        [NonEvent]
        public void AmqpSendAuthenticanTokenStart(Uri address, string audience, string resource, string[] claims)
        {
            if (this.IsEnabled())
            {
                this.AmqpSendAuthenticanTokenStart(address.ToString(), audience, resource, claims.ToString());
            }
        }

        [Event(40, Level = EventLevel.Verbose, Message = "AmqpSendAuthenticanToken started. Address: {0}, Audience: {1}, Resource: {2}, Claims: {3}")]
        void AmqpSendAuthenticanTokenStart(string address, string audience, string resource, string claims)
        {
            this.WriteEvent(40, address, audience, resource, claims);
        }

        [Event(41, Level = EventLevel.Verbose, Message = "AmqpSendAuthenticanToken done.")]
        public void AmqpSendAuthenticanTokenStop()
        {
            if (this.IsEnabled())
            {
                this.WriteEvent(41);
            }
        }

        [Event(42, Level = EventLevel.Informational, Message = "{0}: MessagePeekAsync start. SequenceNumber = {1}, MessageCount = {2}")]
        public void MessagePeekStart(string clientId, long sequenceNumber, int messageCount)
        {
            if (this.IsEnabled())
            {
                this.WriteEvent(42, clientId, sequenceNumber, messageCount);
            }
        }

        [Event(43, Level = EventLevel.Informational, Message = "{0}: MessagePeekAsync done. Peeked '{1}' messages")]
        public void MessagePeekStop(string clientId, int messageCount)
        {
            if (this.IsEnabled())
            {
                this.WriteEvent(43, clientId, messageCount);
            }
        }

        [NonEvent]
        public void MessagePeekException(string clientId, Exception exception)
        {
            if (this.IsEnabled())
            {
                this.MessagePeekException(clientId, exception.ToString());
            }
        }

        [Event(44, Level = EventLevel.Error, Message = "{0}: MessagePeekAsync Exception: {1}.")]
        void MessagePeekException(string clientId, string exception)
        {
            this.WriteEvent(44, clientId, exception);
        }

        [Event(45, Level = EventLevel.Informational, Message = "Creating MessageSender (Namespace '{0}'; Entity '{1}').")]
        public void MessageSenderCreateStart(string namespaceName, string entityName)
        {
            if (this.IsEnabled())
            {
                this.WriteEvent(45, namespaceName, entityName);
            }
        }

        [Event(46, Level = EventLevel.Informational, Message = "MessageSender (Namespace '{0}'; Entity '{1}'; ClientId '{2}' created).")]
        public void MessageSenderCreateStop(string namespaceName, string entityName, string clientId)
        {
            if (this.IsEnabled())
            {
                this.WriteEvent(46, namespaceName, entityName, clientId);
            }
        }

        [Event(47, Level = EventLevel.Informational, Message = "Creating MessageReceiver (Namespace '{0}'; Entity '{1}'; ReceiveMode '{2}').")]
        public void MessageReceiverCreateStart(string namespaceName, string entityName, string receiveMode)
        {
            if (this.IsEnabled())
            {
                this.WriteEvent(47, namespaceName, entityName);
            }
        }

        [Event(48, Level = EventLevel.Informational, Message = "MessageReceiver (Namespace '{0}'; Entity '{1}'; ClientId '{2}' created).")]
        public void MessageReceiverCreateStop(string namespaceName, string entityName, string clientId)
        {
            if (this.IsEnabled())
            {
                this.WriteEvent(48, namespaceName, entityName, clientId);
            }
        }

        [NonEvent]
        public void ScheduleMessageStart(string clientId, DateTimeOffset scheduleEnqueueTimeUtc)
        {
            if (this.IsEnabled())
            {
                this.ScheduleMessageStart(clientId, scheduleEnqueueTimeUtc.ToString());
            }
        }

        [Event(49, Level = EventLevel.Informational, Message = "{0}: ScheduleMessageAsync start. ScheduleTimeUtc = {1}")]
        void ScheduleMessageStart(string clientId, string scheduleEnqueueTimeUtc)
        {
            if (this.IsEnabled())
            {
                this.WriteEvent(49, clientId, scheduleEnqueueTimeUtc);
            }
        }

        [Event(50, Level = EventLevel.Informational, Message = "{0}: ScheduleMessageAsync done.")]
        public void ScheduleMessageStop(string clientId)
        {
            if (this.IsEnabled())
            {
                this.WriteEvent(50, clientId);
            }
        }

        [NonEvent]
        public void ScheduleMessageException(string clientId, Exception exception)
        {
            if (this.IsEnabled())
            {
                this.ScheduleMessageException(clientId, exception.ToString());
            }
        }

        [Event(51, Level = EventLevel.Error, Message = "{0}: ScheduleMessageAsync Exception: {1}.")]
        void ScheduleMessageException(string clientId, string exception)
        {
            this.WriteEvent(51, clientId, exception);
        }

        [Event(52, Level = EventLevel.Informational, Message = "{0}: CancelScheduledMessageAsync start. SequenceNumber = {1}")]
        public void CancelScheduledMessageStart(string clientId, long sequenceNumber)
        {
            if (this.IsEnabled())
            {
                this.WriteEvent(52, clientId, sequenceNumber);
            }
        }

        [Event(53, Level = EventLevel.Informational, Message = "{0}: CancelScheduledMessageAsync done.")]
        public void CancelScheduledMessageStop(string clientId)
        {
            if (this.IsEnabled())
            {
                this.WriteEvent(53, clientId);
            }
        }

        [NonEvent]
        public void CancelScheduledMessageException(string clientId, Exception exception)
        {
            if (this.IsEnabled())
            {
                this.CancelScheduledMessageException(clientId, exception.ToString());
            }
        }

        [Event(54, Level = EventLevel.Error, Message = "{0}: CancelScheduledMessageAsync Exception: {1}.")]
        void CancelScheduledMessageException(string clientId, string exception)
        {
            this.WriteEvent(54, clientId, exception);
        }

        [Event(55, Level = EventLevel.Informational, Message = "{0}: AddRuleAsync start. RuleName = {1}")]
        public void AddRuleStart(string clientId, string ruleName)
        {
            if (this.IsEnabled())
            {
                this.WriteEvent(55, clientId, ruleName);
            }
        }

        [Event(56, Level = EventLevel.Informational, Message = "{0}: AddRuleAsync done.")]
        public void AddRuleStop(string clientId)
        {
            if (this.IsEnabled())
            {
                this.WriteEvent(56, clientId);
            }
        }

        [NonEvent]
        public void AddRuleException(string clientId, Exception exception)
        {
            if (this.IsEnabled())
            {
                this.AddRuleException(clientId, exception.ToString());
            }
        }

        [Event(57, Level = EventLevel.Error, Message = "{0}: AddRuleAsync Exception: {1}.")]
        void AddRuleException(string clientId, string exception)
        {
            this.WriteEvent(57, clientId, exception);
        }

        [Event(58, Level = EventLevel.Informational, Message = "{0}: RemoveRuleAsync start. RuleName = {1}")]
        public void RemoveRuleStart(string clientId, string ruleName)
        {
            if (this.IsEnabled())
            {
                this.WriteEvent(58, clientId, ruleName);
            }
        }

        [Event(59, Level = EventLevel.Informational, Message = "{0}: RemoveRuleAsync done.")]
        public void RemoveRuleStop(string clientId)
        {
            if (this.IsEnabled())
            {
                this.WriteEvent(59, clientId);
            }
        }

        [NonEvent]
        public void RemoveRuleException(string clientId, Exception exception)
        {
            if (this.IsEnabled())
            {
                this.RemoveRuleException(clientId, exception.ToString());
            }
        }

        [Event(60, Level = EventLevel.Error, Message = "{0}: RemoveRuleAsync Exception: {1}.")]
        void RemoveRuleException(string clientId, string exception)
        {
            this.WriteEvent(60, clientId, exception);
        }

        [NonEvent]
        public void RegisterOnMessageHandlerStart(string clientId, MessageHandlerOptions registerHandlerOptions)
        {
            if (this.IsEnabled())
            {
                this.RegisterOnMessageHandlerStart(clientId, registerHandlerOptions.AutoComplete, registerHandlerOptions.AutoRenewLock, registerHandlerOptions.MaxConcurrentCalls, (long)registerHandlerOptions.MaxAutoRenewDuration.TotalSeconds);
            }
        }

        [Event(61, Level = EventLevel.Informational, Message = "{0}: Register OnMessageHandler start: OnMessage Options: AutoComplete: {1}, AutoRenewLock: {2}, MaxConcurrentCalls: {3}, AutoRenewTimeout: {4}")]
        void RegisterOnMessageHandlerStart(string clientId, bool autoComplete, bool autorenewLock, int maxConcurrentCalls, long autorenewTimeoutInSeconds)
        {
            this.WriteEvent(61, clientId, autoComplete, autorenewLock, maxConcurrentCalls, autorenewTimeoutInSeconds);
        }

        [Event(62, Level = EventLevel.Informational, Message = "{0}: Register OnMessageHandler done.")]
        public void RegisterOnMessageHandlerStop(string clientId)
        {
            if (this.IsEnabled())
            {
                this.WriteEvent(62, clientId);
            }
        }

        [NonEvent]
        public void RegisterOnMessageHandlerException(string clientId, Exception exception)
        {
            if (this.IsEnabled())
            {
                this.RegisterOnMessageHandlerException(clientId, exception.ToString());
            }
        }

        [Event(63, Level = EventLevel.Error, Message = "{0}: Register OnMessageHandler Exception: {1}")]
        void RegisterOnMessageHandlerException(string clientId, string exception)
        {
            this.WriteEvent(63, clientId, exception);
        }

        [NonEvent]
        public void MessageReceiverPumpTaskStart(string clientId, Message message, int currentSemaphoreCount)
        {
            if (this.IsEnabled())
            {
                this.MessageReceiverPumpTaskStart(clientId, message?.SystemProperties.SequenceNumber ?? -1, currentSemaphoreCount);
            }
        }

        [Event(66, Level = EventLevel.Informational, Message = "{0}: MessageReceiverPump PumpTask Started: Message: SequenceNumber: {1}, Available Semaphore Count: {2}")]
        void MessageReceiverPumpTaskStart(string clientId, long sequenceNumber, int currentSemaphoreCount)
        {
            this.WriteEvent(66, clientId, sequenceNumber, currentSemaphoreCount);
        }

        [Event(67, Level = EventLevel.Informational, Message = "{0}: MessageReceiverPump PumpTask done: Available Semaphore Count: {1}")]
        public void MessageReceiverPumpTaskStop(string clientId, int currentSemaphoreCount)
        {
            if (this.IsEnabled())
            {
                this.WriteEvent(67, clientId, currentSemaphoreCount); 
            }
        }

        [NonEvent]
        public void MessageReceivePumpTaskException(string clientId, string sessionId, Exception exception)
        {
            if (this.IsEnabled())
            {
                this.MessageReceivePumpTaskException(clientId, sessionId, exception.ToString());
            }
        }

        [Event(68, Level = EventLevel.Error, Message = "{0}: MessageReceiverPump PumpTask Exception: SessionId: {1}, Exception: {2}")]
        void MessageReceivePumpTaskException(string clientId, string sessionId, string exception)
        {
            this.WriteEvent(68, clientId, sessionId, exception);
        }

        [NonEvent]
        public void MessageReceiverPumpDispatchTaskStart(string clientId, Message message)
        {
            if (this.IsEnabled())
            {
                this.MessageReceiverPumpDispatchTaskStart(clientId, message?.SystemProperties.SequenceNumber ?? -1);
            }
        }

        [Event(69, Level = EventLevel.Informational, Message = "{0}: MessageReceiverPump DispatchTask start: Message: SequenceNumber: {1}")]
        void MessageReceiverPumpDispatchTaskStart(string clientId, long sequenceNumber)
        {
            this.WriteEvent(69, clientId, sequenceNumber);
        }

        [NonEvent]
        public void MessageReceiverPumpDispatchTaskStop(string clientId, Message message, int currentSemaphoreCount)
        {
            if (this.IsEnabled())
            {
                this.MessageReceiverPumpDispatchTaskStop(clientId, message?.SystemProperties.SequenceNumber ?? -1, currentSemaphoreCount);
            }
        }

        [Event(70, Level = EventLevel.Informational, Message = "{0}: MessageReceiverPump DispatchTask done: Message: SequenceNumber: {1}, Current Semaphore Count: {2}")]
        void MessageReceiverPumpDispatchTaskStop(string clientId, long sequenceNumber, int currentSemaphoreCount)
        {
            this.WriteEvent(70, clientId, sequenceNumber, currentSemaphoreCount);
        }

        [NonEvent]
        public void MessageReceiverPumpUserCallbackStart(string clientId, Message message)
        {
            if (this.IsEnabled())
            {
                this.MessageReceiverPumpUserCallbackStart(clientId, message?.SystemProperties.SequenceNumber ?? -1);
            }
        }

        [Event(71, Level = EventLevel.Informational, Message = "{0}: MessageReceiverPump UserCallback start: Message: SequenceNumber: {1}")]
        void MessageReceiverPumpUserCallbackStart(string clientId, long sequenceNumber)
        {
            this.WriteEvent(71, clientId, sequenceNumber);
        }

        [NonEvent]
        public void MessageReceiverPumpUserCallbackStop(string clientId, Message message)
        {
            if (this.IsEnabled())
            {
                this.MessageReceiverPumpUserCallbackStop(clientId, message?.SystemProperties.SequenceNumber ?? -1);
            }
        }

        [Event(72, Level = EventLevel.Informational, Message = "{0}: MessageReceiverPump UserCallback done: Message: SequenceNumber: {1}")]
        void MessageReceiverPumpUserCallbackStop(string clientId, long sequenceNumber)
        {
            this.WriteEvent(72, clientId, sequenceNumber);
        }

        [NonEvent]
        public void MessageReceiverPumpUserCallbackException(string clientId, Message message, Exception exception)
        {
            if (this.IsEnabled())
            {
                this.MessageReceiverPumpUserCallbackException(clientId, message?.SystemProperties.SequenceNumber ?? -1, exception.ToString());
            }
        }

        [Event(73, Level = EventLevel.Error, Message = "{0}: MessageReceiverPump UserCallback Exception: Message: SequenceNumber: {1}, Exception: {2}")]
        void MessageReceiverPumpUserCallbackException(string clientId, long sequenceNumber, string exception)
        {
            this.WriteEvent(73, clientId, sequenceNumber, exception);
        }

        [NonEvent]
        public void MessageReceiverPumpRenewMessageStart(string clientId, Message message, TimeSpan renewAfterTimeSpan)
        {
            if (this.IsEnabled())
            {
                this.MessageReceiverPumpRenewMessageStart(clientId, message?.SystemProperties.SequenceNumber ?? -1, (long)renewAfterTimeSpan.TotalSeconds);
            }
        }

        [Event(74, Level = EventLevel.Informational, Message = "{0}: MessageReceiverPump RenewMessage start: Message: SequenceNumber: {1}, RenewAfterTimeInSeconds: {2}")]
        void MessageReceiverPumpRenewMessageStart(string clientId, long sequenceNumber, long renewAfterTimeSpanInSeconds)
        {
            this.WriteEvent(74, clientId, sequenceNumber, renewAfterTimeSpanInSeconds);
        }

        [NonEvent]
        public void MessageReceiverPumpRenewMessageStop(string clientId, Message message)
        {
            if (this.IsEnabled())
            {
                this.MessageReceiverPumpRenewMessageStop(clientId, message?.SystemProperties.SequenceNumber ?? -1);
            }
        }

        [Event(75, Level = EventLevel.Informational, Message = "{0}: MessageReceiverPump RenewMessage done: Message: SequenceNumber: {1}")]
        void MessageReceiverPumpRenewMessageStop(string clientId, long sequenceNumber)
        {
            this.WriteEvent(75, clientId, sequenceNumber);
        }

        [NonEvent]
        public void MessageReceiverPumpRenewMessageException(string clientId, Message message, Exception exception)
        {
            if (this.IsEnabled())
            {
                this.MessageReceiverPumpRenewMessageException(clientId, message?.SystemProperties.SequenceNumber ?? -1, exception.ToString());
            }
        }

        [Event(76, Level = EventLevel.Error, Message = "{0}: MessageReceiverPump RenewMessage Exception: Message: SequenceNumber: {1}, Exception: {2}")]
        void MessageReceiverPumpRenewMessageException(string clientId, long sequenceNumber, string exception)
        {
            this.WriteEvent(76, clientId, sequenceNumber, exception);
        }

        [NonEvent]
        public void RunOperationExceptionEncountered(Exception exception)
        {
            if (this.IsEnabled())
            {
                this.RunOperationExceptionEncountered(exception.ToString());
            }
        }

        [Event(77, Level = EventLevel.Warning, Message = "RunOperation encountered an exception and will retry. Exception: {0}")]
        void RunOperationExceptionEncountered(string exception)
        {
            this.WriteEvent(77, exception);
        }

        [NonEvent]
        public void RegisterOnSessionHandlerStart(string clientId, SessionHandlerOptions sessionHandlerOptions)
        {
            if (this.IsEnabled())
            {
                this.RegisterOnSessionHandlerStart(clientId, sessionHandlerOptions.AutoComplete, sessionHandlerOptions.MaxConcurrentSessions, (long)sessionHandlerOptions.MessageWaitTimeout.TotalSeconds, (long)sessionHandlerOptions.MaxAutoRenewDuration.TotalSeconds);
            }
        }

        [Event(78, Level = EventLevel.Informational, Message = "{0}: Register OnSessionHandler start: RegisterSessionHandler Options: AutoComplete: {1}, MaxConcurrentSessions: {2}, MessageWaitTimeout: {3}, AutoRenewTimeout: {4}")]
        void RegisterOnSessionHandlerStart(string clientId, bool autoComplete, int maxConcurrentSessions, long messageWaitTimeoutInSeconds, long autorenewTimeoutInSeconds)
        {
            this.WriteEvent(78, clientId, autoComplete, maxConcurrentSessions, messageWaitTimeoutInSeconds, autorenewTimeoutInSeconds);
        }

        [Event(79, Level = EventLevel.Informational, Message = "{0}: Register OnSessionHandler done.")]
        public void RegisterOnSessionHandlerStop(string clientId)
        {
            if (this.IsEnabled())
            {
                this.WriteEvent(79, clientId);
            }
        }

        [NonEvent]
        public void RegisterOnSessionHandlerException(string clientId, Exception exception)
        {
            if (this.IsEnabled())
            {
                this.RegisterOnSessionHandlerException(clientId, exception.ToString());
            }
        }

        [Event(80, Level = EventLevel.Error, Message = "{0}: Register OnSessionHandler Exception: {1}")]
        void RegisterOnSessionHandlerException(string clientId, string exception)
        {
            this.WriteEvent(80, clientId, exception);
        }

        [NonEvent]
        public void SessionReceivePumpSessionReceiveException(string clientId, Exception exception)
        {
            if (this.IsEnabled())
            {
                this.SessionReceivePumpSessionReceiveException(clientId, exception.ToString());
            }
        }

        [Event(81, Level = EventLevel.Error, Message = "{0}: Exception while Receving a session: SessionId: {1}")]
        void SessionReceivePumpSessionReceiveException(string clientId, string exception)
        {
            this.WriteEvent(81, clientId, exception);
        }

        [Event(82, Level = EventLevel.Informational, Message = "{0}: Session has no more messages: SessionId: {1}")]
        public void SessionReceivePumpSessionEmpty(string clientId, string sessionId)
        {
            if (this.IsEnabled())
            {
                this.WriteEvent(82, clientId, sessionId);
            }
        }

        [Event(83, Level = EventLevel.Informational, Message = "{0}: Session closed: SessionId: {1}")]
        public void SessionReceivePumpSessionClosed(string clientId, string sessionId)
        {
            if (this.IsEnabled())
            {
                this.WriteEvent(83, clientId, sessionId);
            }
        }

        [NonEvent]
        public void SessionReceivePumpSessionCloseException(string clientId, string sessionId, Exception exception)
        {
            if (this.IsEnabled())
            {
                this.SessionReceivePumpSessionCloseException(clientId, sessionId, exception.ToString());
            }
        }

        [Event(84, Level = EventLevel.Error, Message = "{0}: Exception while closing session: SessionId: {1}, Exception: {2}")]
        void SessionReceivePumpSessionCloseException(string clientId, string sessionId, string exception)
        {
            this.WriteEvent(84, clientId, sessionId, exception);
        }

        [NonEvent]
        public void SessionReceivePumpSessionRenewLockStart(string clientId, string sessionId, TimeSpan renewAfterTimeSpan)
        {
            if (this.IsEnabled())
            {
                this.SessionReceivePumpSessionRenewLockStart(clientId, sessionId, (long)renewAfterTimeSpan.TotalSeconds);
            }
        }

        [Event(85, Level = EventLevel.Informational, Message = "{0}: SessionRenewLock start. SessionId: {1}, RenewAfterTimeInSeconds: {2}")]
        void SessionReceivePumpSessionRenewLockStart(string clientId, string sessionId, long totalSeconds)
        {
            this.WriteEvent(85, clientId, sessionId, totalSeconds);
        }

        [Event(86, Level = EventLevel.Informational, Message = "{0}: RenewSession done: SessionId: {1}")]
        public void SessionReceivePumpSessionRenewLockStop(string clientId, string sessionId)
        {
            if (this.IsEnabled())
            {
                this.WriteEvent(86, clientId, sessionId);
            }
        }

        [NonEvent]
        public void SessionReceivePumpSessionRenewLockExeption(string clientId, string sessionId, Exception exception)
        {
            if (this.IsEnabled())
            {
                this.SessionReceivePumpSessionRenewLockExeption(clientId, sessionId, exception.ToString());
            }
        }

        [Event(87, Level = EventLevel.Error, Message = "{0}: Exception while renewing session lock: SessionId: {1}, Exception: {2}")]
        void SessionReceivePumpSessionRenewLockExeption(string clientId, string sessionId, string exception)
        {
            this.WriteEvent(87, clientId, sessionId, exception);
        }

        [NonEvent]
        public void AmqpSessionClientAcceptMessageSessionStart(string clientId, string entityPath, ReceiveMode receiveMode, int prefetchCount, string sessionId)
        {
            if (this.IsEnabled())
            {
                this.AmqpSessionClientAcceptMessageSessionStart(clientId, entityPath, receiveMode.ToString(), prefetchCount, sessionId ?? string.Empty);
            }
        }

        [Event(88, Level = EventLevel.Informational, Message = "{0}: AcceptMessageSession start: EntityPath: {1}, ReceiveMode: {2}, PrefetchCount: {3}, SessionId: {4}")]
        void AmqpSessionClientAcceptMessageSessionStart(string clientId, string entityPath, string receiveMode, int prefetchCount, string sessionId)
        {
            this.WriteEvent(88, clientId, entityPath, receiveMode, prefetchCount, sessionId);
        }

        [Event(89, Level = EventLevel.Informational, Message = "{0}: AcceptMessageSession done: EntityPath: {1}, SessionId: {2}")]
        public void AmqpSessionClientAcceptMessageSessionStop(string clientId, string entityPath, string sessionId)
        {
            if (this.IsEnabled())
            {
                this.WriteEvent(89, clientId, entityPath, sessionId); 
            }
        }

        [NonEvent]
        public void AmqpSessionClientAcceptMessageSessionException(string clientId, string entityPath, Exception exception)
        {
            if (this.IsEnabled())
            {
                this.AmqpSessionClientAcceptMessageSessionException(clientId, entityPath, exception.ToString());
            }
        }

        [Event(90, Level = EventLevel.Error, Message = "{0}: AcceptMessageSession Exception: EntityPath: {1}, Exception: {2}")]
        void AmqpSessionClientAcceptMessageSessionException(string clientId, string entityPath, string exception)
        {
            this.WriteEvent(90, clientId, entityPath, exception);
        }

        [NonEvent]
        public void AmqpLinkCreationException(string entityPath, AmqpSession session, AmqpConnection connection, Exception exception)
        {
            if (this.IsEnabled())
            {
                this.AmqpLinkCreationException(entityPath, session.ToString(), session.State.ToString(), session.TerminalException != null ? session.TerminalException.ToString() : string.Empty, connection.ToString(), connection.State.ToString(), exception.ToString());
            }
        }

        [Event(91, Level = EventLevel.Error, Message = "AmqpLinkCreatorException Exception: EntityPath: {0}, SessionString: {1}, SessionState: {2}, TerminalException: {3}, ConnectionInfo: {4}, ConnectionState: {5}, Exception: {6}")]
        void AmqpLinkCreationException(string entityPath, string session, string sessionState, string terminalException,  string connectionInfo, string connectionState, string exception)
        {
            this.WriteEvent(91, entityPath, session, sessionState, terminalException, connectionInfo, connectionState, exception);
        }

        [NonEvent]
        public void AmqpConnectionCreated(string hostName, AmqpConnection connection)
        {
            if (this.IsEnabled())
            {
                this.AmqpConnectionCreated(hostName, connection.ToString(), connection.State.ToString()); 
            }
        }

        [Event(92, Level = EventLevel.Verbose, Message = "AmqpConnectionCreated: HostName: {0}, ConnectionInfo: {1}, ConnectionState: {2}")]
        void AmqpConnectionCreated(string hostName, string connectionInfo, string connectionState)
        {
            this.WriteEvent(92, hostName, connectionInfo, connectionState);
        }

        [NonEvent]
        public void AmqpConnectionClosed(AmqpConnection connection)
        {
            if (this.IsEnabled())
            {
                this.AmqpConnectionClosed(connection.RemoteEndpoint.ToString(), connection.ToString(), connection.State.ToString());
            }
        }

        [Event(93, Level = EventLevel.Verbose, Message = "AmqpConnectionClosed: HostName: {0}, ConnectionInfo: {1}, ConnectionState: {2}")]
        public void AmqpConnectionClosed(string hostName, string connectionInfo, string connectionState)
        {
            this.WriteEvent(93, hostName, connectionInfo, connectionState);
        }

        [NonEvent]
        public void AmqpSessionCreationException(string entityPath, AmqpConnection connection, Exception exception)
        {
            if (this.IsEnabled())
            {
                this.AmqpSessionCreationException(entityPath, connection.ToString(), connection.State.ToString(), exception.ToString());
            }
        }

        [Event(94, Level = EventLevel.Error, Message = "AmqpSessionCreationException Exception: EntityPath: {0}, ConnectionInfo: {1}, ConnectionState: {2}, Exception: {3}")]
        void AmqpSessionCreationException(string entityPath, string connectionInfo, string connectionState, string exception)
        {
            this.WriteEvent(94, entityPath, connectionInfo, connectionState, exception);
        }

        [Event(95, Level = EventLevel.Verbose, Message = "User plugin {0} called on message {1}")]
        public void PluginCallStarted(string pluginName, string messageId)
        {
            if (this.IsEnabled())
            {
                this.WriteEvent(95, pluginName, messageId); 
            }
        }

        [Event(96, Level = EventLevel.Verbose, Message = "User plugin {0} completed on message {1}")]
        public void PluginCallCompleted(string pluginName, string messageId)
        {
            if (this.IsEnabled())
            {
                this.WriteEvent(96, pluginName, messageId); 
            }
        }

        [NonEvent]
        public void PluginCallFailed(string pluginName, string messageId, Exception exception)
        {
            if (this.IsEnabled())
            {
                this.PluginCallFailed(pluginName, messageId, exception.ToString());
            }
        }

        [Event(97, Level = EventLevel.Error, Message = "Exception during {0} plugin execution. MessageId: {1}, Exception {2}")]
        void PluginCallFailed(string pluginName, string messageId, string exception)
        {
            this.WriteEvent(97, pluginName, messageId, exception); 
        }

        [NonEvent]
        public void ScheduleTaskFailed(Func<Task> task, Exception exception)
        {
            if (this.IsEnabled())
            {
                this.ScheduleTaskFailed(task.Target.GetType().FullName, task.GetMethodInfo().Name, exception.ToString());
            }
        }

        [Event(98, Level = EventLevel.Error, Message = "Exception during Schedule Task. FunctionTargetName: {0}, MethodInfoName: {1}, Exception:{2}")]
        void ScheduleTaskFailed(string funcTargetName, string methodInfoName, string exception)
        {
            WriteEvent(98, funcTargetName, methodInfoName, exception);
        }

        [NonEvent]
        public void ExceptionReceivedHandlerThrewException(Exception exception)
        {
            if (this.IsEnabled())
            {
                this.ExceptionReceivedHandlerThrewException(exception.ToString());
            }
        }

        [Event(99, Level = EventLevel.Error, Message = "ExceptionReceivedHandler threw exception. Exception:{0}")]
        void ExceptionReceivedHandlerThrewException(string exception)
        {
            WriteEvent(99, exception);
        }

<<<<<<< HEAD
        [NonEvent]
        public void LinkStateLost(string clientId, string receiveLinkName, AmqpObjectState receiveLinkState, bool isSessionReceiver, Exception exception)
        {
            if (this.IsEnabled())
            {
                this.LinkStateLost(clientId, receiveLinkName, receiveLinkState.ToString(), isSessionReceiver, exception.ToString());
            }
        }

        [Event(100, Level = EventLevel.Error, Message = "Link state lost. Throwing LockLostException for clientId: {0}, receiveLinkName: {1}, receiveLinkState: {2}, isSessionReceiver: {3}, exception: {4}.")]
        void LinkStateLost(string clientId, string receiveLinkName, string receiveLinkState, bool isSessionReceiver, string exception)
        {
            WriteEvent(100, clientId, receiveLinkName, receiveLinkState, isSessionReceiver, exception);
        }
=======
        [Event(101, Level = EventLevel.Informational, Message = "Updating client id. OldClientId: {0}, NewClientId: {1}")]
        public void UpdateClientId(string oldClientId, string newClientId)
        {
            if (this.IsEnabled())
            {
                WriteEvent(101, oldClientId, newClientId); 
            }
        }
>>>>>>> 63e3b020
    }
}<|MERGE_RESOLUTION|>--- conflicted
+++ resolved
@@ -1150,7 +1150,6 @@
             WriteEvent(99, exception);
         }
 
-<<<<<<< HEAD
         [NonEvent]
         public void LinkStateLost(string clientId, string receiveLinkName, AmqpObjectState receiveLinkState, bool isSessionReceiver, Exception exception)
         {
@@ -1165,7 +1164,7 @@
         {
             WriteEvent(100, clientId, receiveLinkName, receiveLinkState, isSessionReceiver, exception);
         }
-=======
+
         [Event(101, Level = EventLevel.Informational, Message = "Updating client id. OldClientId: {0}, NewClientId: {1}")]
         public void UpdateClientId(string oldClientId, string newClientId)
         {
@@ -1174,6 +1173,5 @@
                 WriteEvent(101, oldClientId, newClientId); 
             }
         }
->>>>>>> 63e3b020
     }
 }