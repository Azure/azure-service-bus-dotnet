--- conflicted
+++ resolved
@@ -917,7 +917,21 @@
         }
 
         [NonEvent]
-<<<<<<< HEAD
+        public void RunOperationExceptionEncountered(Exception exception)
+        {
+            if (this.IsEnabled())
+            {
+                this.RunOperationExceptionEncountered(exception.ToString());
+            }
+        }
+
+        [Event(77, Level = EventLevel.Warning, Message = "RunOperation encountered an exception and will retry. Exception: {0}")]
+        void RunOperationExceptionEncountered(string exception)
+        {
+            this.WriteEvent(77, exception);
+        }
+
+        [NonEvent]
         public void RegisterOnSessionHandlerStart(string clientId, RegisterSessionHandlerOptions registerSessionHandlerOptions)
         {
             if (this.IsEnabled())
@@ -957,20 +971,6 @@
             {
                 this.WriteEvent(80, clientId, exception);
             }
-=======
-        public void RunOperationExceptionEncountered(Exception exception)
-        {
-            if (this.IsEnabled())
-            {
-                this.RunOperationExceptionEncountered(exception.ToString());
-            }
-        }
-
-        [Event(77, Level = EventLevel.Warning, Message = "RunOperation encountered an exception and will retry. Exception: {0}")]
-        void RunOperationExceptionEncountered(string exception)
-        {
-            this.WriteEvent(77, exception);
->>>>>>> 9754784c
         }
     }
 }