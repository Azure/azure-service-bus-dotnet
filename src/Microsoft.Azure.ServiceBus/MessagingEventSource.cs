--- conflicted
+++ resolved
@@ -1135,39 +1135,6 @@
             WriteEvent(98, funcTargetName, methodInfoName, exception);
         }
 
-<<<<<<< HEAD
-        [Event(99, Level = EventLevel.Informational, Message = "{0}: GetRulesException start.")]
-        public void GetRulesStart(string clientId)
-        {
-            if (this.IsEnabled())
-            {
-                this.WriteEvent(99, clientId);
-            }
-        }
-
-        [Event(100, Level = EventLevel.Informational, Message = "{0}: GetRulesException done.")]
-        public void GetRulesStop(string clientId)
-        {
-            if (this.IsEnabled())
-            {
-                this.WriteEvent(100, clientId);
-            }
-        }
-
-        [NonEvent]
-        public void GetRulesException(string clientId, Exception exception)
-        {
-            if (this.IsEnabled())
-            {
-                this.GetRulesException(clientId, exception.ToString());
-            }
-        }
-
-        [Event(101, Level = EventLevel.Error, Message = "{0}: GetRulesException Exception: {1}.")]
-        void GetRulesException(string clientId, string exception)
-        {
-            this.WriteEvent(101, clientId, exception);
-=======
         [NonEvent]
         public void ExceptionReceivedHandlerThrewException(Exception exception)
         {
@@ -1205,7 +1172,39 @@
             {
                 WriteEvent(101, oldClientId, newClientId); 
             }
->>>>>>> d9ac7dec
+        }
+
+        [Event(102, Level = EventLevel.Informational, Message = "{0}: GetRulesException start.")]
+        public void GetRulesStart(string clientId)
+        {
+            if (this.IsEnabled())
+            {
+                this.WriteEvent(102, clientId);
+            }
+        }
+
+        [Event(103, Level = EventLevel.Informational, Message = "{0}: GetRulesException done.")]
+        public void GetRulesStop(string clientId)
+        {
+            if (this.IsEnabled())
+            {
+                this.WriteEvent(103, clientId);
+            }
+        }
+
+        [NonEvent]
+        public void GetRulesException(string clientId, Exception exception)
+        {
+            if (this.IsEnabled())
+            {
+                this.GetRulesException(clientId, exception.ToString());
+            }
+        }
+
+        [Event(104, Level = EventLevel.Error, Message = "{0}: GetRulesException Exception: {1}.")]
+        void GetRulesException(string clientId, string exception)
+        {
+            this.WriteEvent(104, clientId, exception);
         }
     }
 }