--- conflicted
+++ resolved
@@ -293,12 +293,8 @@
 
         public async Task<SubscriptionDescription> CreateSubscriptionAsync(SubscriptionDescription subscriptionDescription, RuleDescription defaultRule, CancellationToken cancellationToken = default)
         {
-<<<<<<< HEAD
-            subscriptionDescription.NormalizeDescription(this.csBuilder.Endpoint);
+            subscriptionDescription.NormalizeDescription(this.endpointFQDN);
             subscriptionDescription.DefaultRuleDescription = defaultRule;
-=======
-            subscriptionDescription.NormalizeDescription(this.endpointFQDN);
->>>>>>> ed23a92f
             var atomRequest = subscriptionDescription.Serialize().ToString();
             var content = await PutEntity(
                 EntityNameHelper.FormatSubscriptionPath(subscriptionDescription.TopicPath, subscriptionDescription.SubscriptionName),
