--- conflicted
+++ resolved
@@ -145,172 +145,11 @@
             }
         }
 
-<<<<<<< HEAD
         internal RuleDescription DefaultRuleDescription { get; set; }
 
-        internal void NormalizeDescription(string baseAddress)
-        {
-            if (!string.IsNullOrWhiteSpace(this.ForwardTo))
-            {
-                this.ForwardTo = NormalizeForwardToAddress(this.ForwardTo, baseAddress);
-            }
-
-            if (!string.IsNullOrWhiteSpace(this.ForwardDeadLetteredMessagesTo))
-            {
-                this.ForwardDeadLetteredMessagesTo = NormalizeForwardToAddress(this.ForwardDeadLetteredMessagesTo, baseAddress);
-            }
-        }
-
-        private static string NormalizeForwardToAddress(string forwardTo, string baseAddress)
-        {
-            Uri forwardToUri;
-            if (!Uri.TryCreate(forwardTo, UriKind.Absolute, out forwardToUri))
-            {
-                if (!baseAddress.EndsWith("/", StringComparison.Ordinal))
-                {
-                    baseAddress += "/";
-                }
-
-                forwardToUri = new Uri(new Uri(baseAddress), forwardTo);
-            }
-
-            return forwardToUri.AbsoluteUri;
-        }
-
-        static internal SubscriptionDescription ParseFromContent(string topicName, string xml)
-        {
-            var xDoc = XElement.Parse(xml);
-            if (!xDoc.IsEmpty)
-            {
-                if (xDoc.Name.LocalName == "entry")
-                {
-                    return ParseFromEntryElement(topicName, xDoc);
-                }
-            }
-
-            throw new MessagingEntityNotFoundException("Subscription was not found");
-        }
-
-        static internal IList<SubscriptionDescription> ParseCollectionFromContent(string topicName, string xml)
-        {
-            var xDoc = XElement.Parse(xml);
-            if (!xDoc.IsEmpty)
-            {
-                if (xDoc.Name.LocalName == "feed")
-                {
-                    var subscriptionList = new List<SubscriptionDescription>();
-
-                    var entryList = xDoc.Elements(XName.Get("entry", ManagementClientConstants.AtomNs));
-                    foreach (var entry in entryList)
-                    {
-                        subscriptionList.Add(ParseFromEntryElement(topicName, entry));
-                    }
-
-                    return subscriptionList;
-                }
-            }
-
-            throw new MessagingEntityNotFoundException("Subscription was not found");
-        }
-
-        static private SubscriptionDescription ParseFromEntryElement(string topicName, XElement xEntry)
-        {
-            try
-            {
-                var name = xEntry.Element(XName.Get("title", ManagementClientConstants.AtomNs)).Value;
-                var subscriptionDesc = new SubscriptionDescription(topicName, name);
-
-                var qdXml = xEntry.Element(XName.Get("content", ManagementClientConstants.AtomNs))?
-                    .Element(XName.Get("SubscriptionDescription", ManagementClientConstants.SbNs));
-
-                if (qdXml == null)
-                {
-                    throw new MessagingEntityNotFoundException("Subscription was not found");
-                }
-
-                foreach (var element in qdXml.Elements())
-                {
-                    switch (element.Name.LocalName)
-                    {
-                        case "RequiresSession":
-                            subscriptionDesc.RequiresSession = bool.Parse(element.Value);
-                            break;
-                        case "DeadLetteringOnMessageExpiration":
-                            subscriptionDesc.EnableDeadLetteringOnMessageExpiration = bool.Parse(element.Value);
-                            break;
-                        case "DeadLetteringOnFilterEvaluationExceptions":
-                            subscriptionDesc.EnableDeadLetteringOnFilterEvaluationExceptions = bool.Parse(element.Value);
-                            break;
-                        case "LockDuration":
-                            subscriptionDesc.LockDuration = XmlConvert.ToTimeSpan(element.Value);
-                            break;
-                        case "DefaultMessageTimeToLive":
-                            subscriptionDesc.DefaultMessageTimeToLive = XmlConvert.ToTimeSpan(element.Value);
-                            break;
-                        case "MaxDeliveryCount":
-                            subscriptionDesc.MaxDeliveryCount = int.Parse(element.Value);
-                            break;
-                        case "Status":
-                            subscriptionDesc.Status = (EntityStatus)Enum.Parse(typeof(EntityStatus), element.Value);
-                            break;
-                        case "AutoDeleteOnIdle":
-                            subscriptionDesc.AutoDeleteOnIdle = XmlConvert.ToTimeSpan(element.Value);
-                            break;
-                        case "ForwardTo":
-                            if (!string.IsNullOrWhiteSpace(element.Value))
-                            {
-                                subscriptionDesc.ForwardTo = element.Value;
-                            }
-                            break;
-                        case "ForwardDeadLetteredMessagesTo":
-                            if (!string.IsNullOrWhiteSpace(element.Value))
-                            {
-                                subscriptionDesc.ForwardDeadLetteredMessagesTo = element.Value;
-                            }
-                            break;
-                    }
-                }
-
-                return subscriptionDesc;
-            }
-            catch (Exception ex) when (!(ex is ServiceBusException))
-            {
-                throw new ServiceBusException(false, ex);
-            }
-        }
-
-        internal XDocument Serialize()
-        {
-            XDocument doc = new XDocument(
-                new XElement(XName.Get("entry", ManagementClientConstants.AtomNs),
-                    new XElement(XName.Get("content", ManagementClientConstants.AtomNs),
-                        new XAttribute("type", "application/xml"),
-                        new XElement(XName.Get("SubscriptionDescription", ManagementClientConstants.SbNs),
-                            new XElement(XName.Get("LockDuration", ManagementClientConstants.SbNs), XmlConvert.ToString(this.LockDuration)),
-                            new XElement(XName.Get("RequiresSession", ManagementClientConstants.SbNs), XmlConvert.ToString(this.RequiresSession)),
-                            this.DefaultMessageTimeToLive != TimeSpan.MaxValue ? new XElement(XName.Get("DefaultMessageTimeToLive", ManagementClientConstants.SbNs), XmlConvert.ToString(this.DefaultMessageTimeToLive)) : null,
-                            new XElement(XName.Get("DeadLetteringOnMessageExpiration", ManagementClientConstants.SbNs), XmlConvert.ToString(this.EnableDeadLetteringOnMessageExpiration)),
-                            new XElement(XName.Get("DeadLetteringOnFilterEvaluationExceptions", ManagementClientConstants.SbNs), XmlConvert.ToString(this.EnableDeadLetteringOnFilterEvaluationExceptions)),
-                            this.DefaultRuleDescription != null ? this.DefaultRuleDescription.SerializeRule("DefaultRuleDescription") : null,
-                            new XElement(XName.Get("MaxDeliveryCount", ManagementClientConstants.SbNs), XmlConvert.ToString(this.MaxDeliveryCount)),
-                            new XElement(XName.Get("Status", ManagementClientConstants.SbNs), this.Status.ToString()),
-                            this.ForwardTo != null ? new XElement(XName.Get("ForwardTo", ManagementClientConstants.SbNs), this.ForwardTo) : null,
-                            this.ForwardDeadLetteredMessagesTo != null ? new XElement(XName.Get("ForwardDeadLetteredMessagesTo", ManagementClientConstants.SbNs), this.ForwardDeadLetteredMessagesTo) : null,
-                            this.AutoDeleteOnIdle != TimeSpan.MaxValue ? new XElement(XName.Get("AutoDeleteOnIdle", ManagementClientConstants.SbNs), XmlConvert.ToString(this.AutoDeleteOnIdle)) : null
-                        ))
-                    ));
-
-            return doc;
-        }
-
-        public bool Equals(SubscriptionDescription other)
-        {
-            if (this.SubscriptionName.Equals(other.SubscriptionName, StringComparison.OrdinalIgnoreCase)
-=======
         public bool Equals(SubscriptionDescription otherDescription)
         {
             if (otherDescription is SubscriptionDescription other && this.SubscriptionName.Equals(other.SubscriptionName, StringComparison.OrdinalIgnoreCase)
->>>>>>> ed23a92f
                 && this.TopicPath.Equals(other.TopicPath, StringComparison.OrdinalIgnoreCase)
                 && this.AutoDeleteOnIdle.Equals(other.AutoDeleteOnIdle)
                 && this.DefaultMessageTimeToLive.Equals(other.DefaultMessageTimeToLive)
