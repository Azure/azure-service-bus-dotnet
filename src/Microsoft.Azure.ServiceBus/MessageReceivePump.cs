--- conflicted
+++ resolved
@@ -32,11 +32,7 @@
 
         public async Task StartPumpAsync()
         {
-<<<<<<< HEAD
-            var initialMessage = await messageReceiver.ReceiveAsync().ConfigureAwait(false);
-=======
             var initialMessage = await this.messageReceiver.ReceiveAsync(Constants.MessageReceiverStartPumpInitialReceiveTimeout).ConfigureAwait(false);
->>>>>>> 88fadebb
             if (initialMessage != null)
                 MessagingEventSource.Log.MessageReceiverPumpInitialMessageReceived(messageReceiver.ClientId, initialMessage);
 
@@ -140,11 +136,7 @@
 
         void CancelAutoRenewlock(object state)
         {
-<<<<<<< HEAD
             var renewLockCancellationTokenSource = (CancellationTokenSource) state;
-=======
-            var renewLockCancellationTokenSource = (CancellationTokenSource)state;
->>>>>>> 88fadebb
             try
             {
                 renewLockCancellationTokenSource.Cancel();
