--- conflicted
+++ resolved
@@ -86,11 +86,7 @@
             }
         }
 
-<<<<<<< HEAD
-        ServiceBusNamespaceConnection ServiceBusConnection { get; }
-=======
-        internal ServiceBusNamespaceConnection ServiceBusConnection { get; set; }
->>>>>>> 074f7fe1
+        internal ServiceBusNamespaceConnection ServiceBusConnection { get; }
 
         ICbsTokenProvider CbsTokenProvider { get; }
 
