﻿// Copyright (c) Microsoft. All rights reserved.
// Licensed under the MIT license. See LICENSE file in the project root for full license information.

namespace Microsoft.Azure.ServiceBus
{
    using System;
    using System.Collections.Generic;
    using System.Threading.Tasks;
    using Microsoft.Azure.Amqp;
    using Microsoft.Azure.ServiceBus.Core;
    using Microsoft.Azure.ServiceBus.Primitives;

    /// <summary>
    /// TopicClient can be used for all basic interactions with a Service Bus topic.
    /// </summary>
    /// <example>
    /// Create a new TopicClient
    /// <code>
    /// ITopicClient topicClient = new TopicClient(
    ///     namespaceConnectionString,
    ///     topicName,
    ///     RetryExponential);
    /// </code>
    ///
    /// Send a message to the topic:
    /// <code>
    /// byte[] data = GetData();
    /// await topicClient.SendAsync(data);
    /// </code>
    /// </example>
    /// <remarks>It uses AMQP protocol for communicating with servicebus.</remarks>
    public class TopicClient : ClientEntity, ITopicClient
    {
        readonly bool ownsConnection;
        readonly object syncLock;
        MessageSender innerSender;

        /// <summary>
        /// Instantiates a new <see cref="TopicClient"/> to perform operations on a topic.
        /// </summary>
        /// <param name="connectionStringBuilder"><see cref="ServiceBusConnectionStringBuilder"/> having namespace and topic information.</param>
        /// <param name="retryPolicy">Retry policy for topic operations. Defaults to <see cref="RetryPolicy.Default"/></param>
        /// <remarks>Creates a new connection to the topic, which is opened during the first send operation.</remarks>
        public TopicClient(ServiceBusConnectionStringBuilder connectionStringBuilder, RetryPolicy retryPolicy = null)
            : this(connectionStringBuilder?.GetNamespaceConnectionString(), connectionStringBuilder?.EntityPath, retryPolicy)
        {
        }

        /// <summary>
        /// Instantiates a new <see cref="TopicClient"/> to perform operations on a topic.
        /// </summary>
        /// <param name="connectionString">Namespace connection string. Must not contain topic information.</param>
        /// <param name="entityPath">Path to the topic</param>
        /// <param name="retryPolicy">Retry policy for topic operations. Defaults to <see cref="RetryPolicy.Default"/></param>
        /// <remarks>Creates a new connection to the topic, which is opened during the first send operation.</remarks>
        public TopicClient(string connectionString, string entityPath, RetryPolicy retryPolicy = null)
            : this(new ServiceBusConnection(connectionString), entityPath, retryPolicy ?? RetryPolicy.Default)
        {
            if (string.IsNullOrWhiteSpace(connectionString))
            {
                throw Fx.Exception.ArgumentNullOrWhiteSpace(connectionString);
            }

<<<<<<< HEAD
=======
            var tokenProvider = this.ServiceBusConnection.CreateTokenProvider();
            this.CbsTokenProvider = new TokenProviderAdapter(tokenProvider, this.ServiceBusConnection.OperationTimeout);
>>>>>>> dd56c4fc
            this.ownsConnection = true;
        }

        /// <summary>
        /// Creates a new instance of the Topic client using the specified endpoint, entity path, and token provider.
        /// </summary>
        /// <param name="endpoint">Fully qualified domain name for Service Bus. Most likely, {yournamespace}.servicebus.windows.net</param>
        /// <param name="entityPath">Topic path.</param>
        /// <param name="tokenProvider">Token provider which will generate security tokens for authorization.</param>
        /// <param name="transportType">Transport type.</param>
        /// <param name="retryPolicy">Retry policy for topic operations. Defaults to <see cref="RetryPolicy.Default"/></param>
        /// <remarks>Creates a new connection to the topic, which is opened during the first send operation.</remarks>
        public TopicClient(
            string endpoint,
            string entityPath,
            ITokenProvider tokenProvider,
            TransportType transportType = TransportType.Amqp,
            RetryPolicy retryPolicy = null)
            : this(new ServiceBusConnection(endpoint, transportType, retryPolicy), entityPath, retryPolicy)
        {
<<<<<<< HEAD
            this.ServiceBusConnection.TokenProvider = tokenProvider ?? throw Fx.Exception.ArgumentNull(nameof(tokenProvider));
            this.CbsTokenProvider = new TokenProviderAdapter(this.ServiceBusConnection.TokenProvider, this.ServiceBusConnection.OperationTimeout);
=======
            if (tokenProvider == null)
            {
                throw Fx.Exception.ArgumentNull(nameof(tokenProvider));
            }

            this.CbsTokenProvider = new TokenProviderAdapter(tokenProvider, this.ServiceBusConnection.OperationTimeout);
>>>>>>> dd56c4fc
            this.ownsConnection = true;
        }

        /// <summary>
        /// Creates a new instance of the Topic client on the given connection.
        /// </summary>
        /// <param name="serviceBusConnection">Connection object to the service bus namespace.</param>
        /// <param name="entityPath">Topic path.</param>
        /// <param name="retryPolicy">Retry policy for topic operations. Defaults to <see cref="RetryPolicy.Default"/></param>
        public TopicClient(ServiceBusConnection serviceBusConnection, string entityPath, RetryPolicy retryPolicy)
            : base(nameof(TopicClient), entityPath, retryPolicy)
        {
            MessagingEventSource.Log.TopicClientCreateStart(serviceBusConnection?.Endpoint.Authority, entityPath);

            if (string.IsNullOrWhiteSpace(entityPath))
            {
                throw Fx.Exception.ArgumentNullOrWhiteSpace(entityPath);
            }
            this.ServiceBusConnection = serviceBusConnection ?? throw new ArgumentNullException(nameof(serviceBusConnection));
            this.syncLock = new object();
            this.TopicName = entityPath;
            this.ownsConnection = false;
            if (this.ServiceBusConnection.TokenProvider != null)
            {
                this.CbsTokenProvider = new TokenProviderAdapter(this.ServiceBusConnection.TokenProvider, this.ServiceBusConnection.OperationTimeout);
            }

            MessagingEventSource.Log.TopicClientCreateStop(serviceBusConnection.Endpoint.Authority, entityPath, this.ClientId);
        }

        /// <summary>
        /// Gets the name of the topic.
        /// </summary>
        public string TopicName { get; }

        /// <summary>
        /// Duration after which individual operations will timeout.
        /// </summary>
        public override TimeSpan OperationTimeout
        {
            get => this.ServiceBusConnection.OperationTimeout;
            set => this.ServiceBusConnection.OperationTimeout = value;
        }

        /// <summary>
        /// Gets the name of the topic.
        /// </summary>
        public string Path => this.TopicName;

        /// <summary>
        /// Connection object to the service bus namespace.
        /// </summary>
        public ServiceBusConnection ServiceBusConnection { get; }

        internal MessageSender InnerSender
        {
            get
            {
                if (this.innerSender == null)
                {
                    lock (this.syncLock)
                    {
                        if (this.innerSender == null)
                        {
                            this.innerSender = new MessageSender(
                                this.TopicName,
                                MessagingEntityType.Topic,
                                this.ServiceBusConnection,
                                null,
                                this.CbsTokenProvider,
                                this.RetryPolicy);
                        }
                    }
                }

                return this.innerSender;
            }
        }
        
        ICbsTokenProvider CbsTokenProvider { get; }

        /// <summary>
        /// Sends a message to Service Bus.
        /// </summary>
        public Task SendAsync(Message message)
        {
            return this.SendAsync(new[] { message });
        }

        /// <summary>
        /// Sends a list of messages to Service Bus.
        /// </summary>
        public Task SendAsync(IList<Message> messageList)
        {
            this.ThrowIfClosed();
            return this.InnerSender.SendAsync(messageList);
        }

        /// <summary>
        /// Schedules a message to appear on Service Bus at a later time.
        /// </summary>
        /// <param name="message">The <see cref="Message"/> that needs to be scheduled.</param>
        /// <param name="scheduleEnqueueTimeUtc">The UTC time at which the message should be available for processing.</param>
        /// <returns>The sequence number of the message that was scheduled.</returns>
        public Task<long> ScheduleMessageAsync(Message message, DateTimeOffset scheduleEnqueueTimeUtc)
        {
            this.ThrowIfClosed();
            return this.InnerSender.ScheduleMessageAsync(message, scheduleEnqueueTimeUtc);
        }

        /// <summary>
        /// Cancels a message that was scheduled.
        /// </summary>
        /// <param name="sequenceNumber">The <see cref="Message.SystemPropertiesCollection.SequenceNumber"/> of the message to be cancelled.</param>
        public Task CancelScheduledMessageAsync(long sequenceNumber)
        {
            this.ThrowIfClosed();
            return this.InnerSender.CancelScheduledMessageAsync(sequenceNumber);
        }

        /// <summary>
        /// Gets a list of currently registered plugins for this TopicClient.
        /// </summary>
        public override IList<ServiceBusPlugin> RegisteredPlugins => this.InnerSender.RegisteredPlugins;

        /// <summary>
        /// Registers a <see cref="ServiceBusPlugin"/> to be used with this topic client.
        /// </summary>
        public override void RegisterPlugin(ServiceBusPlugin serviceBusPlugin)
        {
            this.ThrowIfClosed();
            this.InnerSender.RegisterPlugin(serviceBusPlugin);
        }

        /// <summary>
        /// Unregisters a <see cref="ServiceBusPlugin"/>.
        /// </summary>
        /// <param name="serviceBusPluginName">The name <see cref="ServiceBusPlugin.Name"/> to be unregistered</param>
        public override void UnregisterPlugin(string serviceBusPluginName)
        {
            this.ThrowIfClosed();
            this.InnerSender.UnregisterPlugin(serviceBusPluginName);
        }

        protected override async Task OnClosingAsync()
        {
            if (this.innerSender != null)
            {
                await this.innerSender.CloseAsync().ConfigureAwait(false);
            }

            if (this.ownsConnection)
            {
                await this.ServiceBusConnection.CloseAsync().ConfigureAwait(false);
            }
        }
    }
}<|MERGE_RESOLUTION|>--- conflicted
+++ resolved
@@ -61,11 +61,6 @@
                 throw Fx.Exception.ArgumentNullOrWhiteSpace(connectionString);
             }
 
-<<<<<<< HEAD
-=======
-            var tokenProvider = this.ServiceBusConnection.CreateTokenProvider();
-            this.CbsTokenProvider = new TokenProviderAdapter(tokenProvider, this.ServiceBusConnection.OperationTimeout);
->>>>>>> dd56c4fc
             this.ownsConnection = true;
         }
 
@@ -86,17 +81,8 @@
             RetryPolicy retryPolicy = null)
             : this(new ServiceBusConnection(endpoint, transportType, retryPolicy), entityPath, retryPolicy)
         {
-<<<<<<< HEAD
             this.ServiceBusConnection.TokenProvider = tokenProvider ?? throw Fx.Exception.ArgumentNull(nameof(tokenProvider));
             this.CbsTokenProvider = new TokenProviderAdapter(this.ServiceBusConnection.TokenProvider, this.ServiceBusConnection.OperationTimeout);
-=======
-            if (tokenProvider == null)
-            {
-                throw Fx.Exception.ArgumentNull(nameof(tokenProvider));
-            }
-
-            this.CbsTokenProvider = new TokenProviderAdapter(tokenProvider, this.ServiceBusConnection.OperationTimeout);
->>>>>>> dd56c4fc
             this.ownsConnection = true;
         }
 
