--- conflicted
+++ resolved
@@ -144,16 +144,11 @@
   <data name="InvalidEncoding" xml:space="preserve">
     <value>The string has an invalid encoding format.</value>
   </data>
-<<<<<<< HEAD
-  <data name="PeekLockModeRequired" xml:space="preserve">
-    <value>The operation is only supported in 'PeekLock' receive mode.</value>
-=======
   <data name="MessageLockLost" xml:space="preserve">
     <value>The lock supplied is invalid. Either the lock expired, or the message has already been removed from the queue.</value>
   </data>
   <data name="SessionLockExpiredOnMessageSession" xml:space="preserve">
     <value>The session lock has expired on the MessageSession. Accept a new MessageSession.</value>
->>>>>>> 1153c1aa
   </data>
   <data name="TimeoutMustBeNonNegative" xml:space="preserve">
     <value>Argument {0} must be a non-negative timeout value. The provided value was {1}.</value>
