﻿// Copyright (c) Microsoft. All rights reserved.
// Licensed under the MIT license. See LICENSE file in the project root for full license information.

namespace Microsoft.Azure.ServiceBus
{
    using System;
    using System.Collections.Generic;
    using System.Diagnostics;
    using System.Linq;
    using System.Threading.Tasks;
    using Amqp;
    using Azure.Amqp;
    using Core;
    using Primitives;

    /// <summary>
    /// A session client can be used to accept session objects which can be used to interact with all messages with the same sessionId.
    /// </summary>
    /// <remarks>
    /// You can accept any session or a given session (identified by <see cref="IMessageSession.SessionId"/> using a session client.
    /// Once you accept a session, you can use it as a <see cref="MessageReceiver"/> which receives only messages having the same session id.
    /// See <see cref="IMessageSession"/> for usage of session object.
    /// This uses AMQP protocol to communicate with the service.
    /// </remarks>
    /// <example>
    /// To create a new SessionClient
    /// <code>
    /// ISessionClient sessionClient = new SessionClient(
    ///     namespaceConnectionString,
    ///     queueName,
    ///     ReceiveMode.PeekLock);
    /// </code>
    ///
    /// To receive a session object for a given sessionId
    /// <code>
    /// IMessageSession session = await sessionClient.AcceptMessageSessionAsync(sessionId);
    /// </code>
    ///
    /// To receive any session
    /// <code>
    /// IMessageSession session = await sessionClient.AcceptMessageSessionAsync();
    /// </code>
    /// </example>
    /// <seealso cref="IMessageSession"/>
    public sealed class SessionClient : ClientEntity, ISessionClient
    {
        const int DefaultPrefetchCount = 0;
        readonly bool ownsConnection;
        readonly ServiceBusDiagnosticSource diagnosticSource;

        /// <summary>
        /// Creates a new SessionClient from a <see cref="ServiceBusConnectionStringBuilder"/>
        /// </summary>
        /// <param name="connectionStringBuilder">The <see cref="ServiceBusConnectionStringBuilder"/> having entity level connection details.</param>
        /// <param name="receiveMode">The <see cref="ReceiveMode"/> used to specify how messages are received. Defaults to PeekLock mode.</param>
        /// <param name="retryPolicy">The <see cref="RetryPolicy"/> that will be used when communicating with ServiceBus. Defaults to <see cref="RetryPolicy.Default"/></param>
        /// <param name="prefetchCount">The <see cref="PrefetchCount"/> that specifies the upper limit of messages the session object
        /// will actively receive regardless of whether a receive operation is pending. Defaults to 0.</param>
        /// <remarks>Creates a new connection to the entity, which is used for all the sessions objects accepted using this client.</remarks>
        public SessionClient(
            ServiceBusConnectionStringBuilder connectionStringBuilder,
            ReceiveMode receiveMode = ReceiveMode.PeekLock,
            RetryPolicy retryPolicy = null,
            int prefetchCount = DefaultPrefetchCount)
            : this(connectionStringBuilder?.GetNamespaceConnectionString(), connectionStringBuilder?.EntityPath, receiveMode, retryPolicy, prefetchCount)
        {
        }

        /// <summary>
        /// Creates a new SessionClient from a specified connection string and entity path.
        /// </summary>
        /// <param name="connectionString">Namespace connection string used to communicate with Service Bus. Must not contain entity details.</param>
        /// <param name="entityPath">The path of the entity for this receiver. For Queues this will be the name, but for Subscriptions this will be the full path.</param>
        /// <param name="receiveMode">The <see cref="ReceiveMode"/> used to specify how messages are received. Defaults to PeekLock mode.</param>
        /// <param name="retryPolicy">The <see cref="RetryPolicy"/> that will be used when communicating with ServiceBus. Defaults to <see cref="RetryPolicy.Default"/></param>
        /// <param name="prefetchCount">The <see cref="PrefetchCount"/> that specifies the upper limit of messages the session object
        /// will actively receive regardless of whether a receive operation is pending. Defaults to 0.</param>
        /// <remarks>Creates a new connection to the entity, which is used for all the sessions objects accepted using this client.</remarks>
        public SessionClient(
            string connectionString,
            string entityPath,
            ReceiveMode receiveMode = ReceiveMode.PeekLock,
            RetryPolicy retryPolicy = null,
            int prefetchCount = DefaultPrefetchCount)
            : this(nameof(SessionClient),
                  entityPath,
                  null,
                  receiveMode,
                  prefetchCount,
                  new ServiceBusConnection(connectionString),
                  null,
                  null,
                  retryPolicy,
                  null)
        {
            if (string.IsNullOrWhiteSpace(connectionString))
            {
                throw Fx.Exception.ArgumentNullOrWhiteSpace(connectionString);
            }
            if (string.IsNullOrWhiteSpace(entityPath))
            {
                throw Fx.Exception.ArgumentNullOrWhiteSpace(entityPath);
            }

            this.ownsConnection = true;
<<<<<<< HEAD
            var tokenProvider = this.ServiceBusConnection.TokenProvider;
            this.CbsTokenProvider = new TokenProviderAdapter(tokenProvider, this.ServiceBusConnection.OperationTimeout);
=======
        }

        /// <summary>
        /// Creates a new SessionClient from a specified endpoint, entity path, and token provider.
        /// </summary>
        /// <param name="endpoint">Fully qualified domain name for Service Bus. Most likely, {yournamespace}.servicebus.windows.net</param>
        /// <param name="entityPath">Queue path.</param>
        /// <param name="tokenProvider">Token provider which will generate security tokens for authorization.</param>
        /// <param name="transportType">Transport type.</param>
        /// <param name="receiveMode">Mode of receive of messages. Defaults to <see cref="ReceiveMode"/>.PeekLock.</param>
        /// <param name="retryPolicy">Retry policy for queue operations. Defaults to <see cref="RetryPolicy.Default"/></param>
        /// <param name="prefetchCount">The <see cref="PrefetchCount"/> that specifies the upper limit of messages this receiver
        /// will actively receive regardless of whether a receive operation is pending. Defaults to 0.</param>
        /// <remarks>Creates a new connection to the entity, which is opened during the first operation.</remarks>
        public SessionClient(
            string endpoint,
            string entityPath,
            ITokenProvider tokenProvider,
            TransportType transportType = TransportType.Amqp,
            ReceiveMode receiveMode = ReceiveMode.PeekLock,
            RetryPolicy retryPolicy = null,
            int prefetchCount = DefaultPrefetchCount)
            : this(nameof(SessionClient),
                entityPath,
                null,
                receiveMode,
                prefetchCount,
                new ServiceBusNamespaceConnection(endpoint, transportType, retryPolicy),
                tokenProvider,
                null,
                retryPolicy,
                null)
        {
            if (tokenProvider == null)
            {
                throw Fx.Exception.ArgumentNull(nameof(tokenProvider));
            }
            if (string.IsNullOrWhiteSpace(entityPath))
            {
                throw Fx.Exception.ArgumentNullOrWhiteSpace(entityPath);
            }

            this.ownsConnection = true;
>>>>>>> dd56c4fc
        }

        internal SessionClient(
            string clientTypeName,
            string entityPath,
            MessagingEntityType? entityType,
            ReceiveMode receiveMode,
            int prefetchCount,
<<<<<<< HEAD
            ServiceBusConnectionBase serviceBusConnection,
=======
            ServiceBusConnection serviceBusConnection,
            ITokenProvider tokenProvider,
>>>>>>> dd56c4fc
            ICbsTokenProvider cbsTokenProvider,
            RetryPolicy retryPolicy,
            IList<ServiceBusPlugin> registeredPlugins)
            : base(clientTypeName, entityPath, retryPolicy ?? RetryPolicy.Default)
        {
            this.ServiceBusConnection = serviceBusConnection ?? throw new ArgumentNullException(nameof(serviceBusConnection));
            this.EntityPath = entityPath;
            this.EntityType = entityType;
            this.ReceiveMode = receiveMode;
            this.PrefetchCount = prefetchCount;
            tokenProvider = tokenProvider ?? this.ServiceBusConnection.CreateTokenProvider();
            this.CbsTokenProvider = cbsTokenProvider ?? new TokenProviderAdapter(tokenProvider, this.ServiceBusConnection.OperationTimeout);
            this.diagnosticSource = new ServiceBusDiagnosticSource(entityPath, serviceBusConnection.Endpoint);

            // Register plugins on the message session.
            if (registeredPlugins != null)
            {
                foreach (var serviceBusPlugin in registeredPlugins)
                {
                    this.RegisterPlugin(serviceBusPlugin);
                }
            }
        }

        ReceiveMode ReceiveMode { get; }

        /// <summary>
        /// Gets the path of the entity. This is either the name of the queue, or the full path of the subscription.
        /// </summary>
        public string EntityPath { get; }

        /// <summary>
        /// Duration after which individual operations will timeout.
        /// </summary>
        public override TimeSpan OperationTimeout
        {
            get => this.ServiceBusConnection.OperationTimeout;
            set => this.ServiceBusConnection.OperationTimeout = value;
        }

        MessagingEntityType? EntityType { get; }

        internal int PrefetchCount { get; set; }

        ServiceBusConnectionBase ServiceBusConnection { get; }

        ICbsTokenProvider CbsTokenProvider { get; }

        /// <summary>
        /// Gets a list of currently registered plugins.
        /// </summary>
        public override IList<ServiceBusPlugin> RegisteredPlugins { get; } = new List<ServiceBusPlugin>();

        /// <summary>
        /// Gets a session object of any <see cref="IMessageSession.SessionId"/> that can be used to receive messages for that sessionId.
        /// </summary>
        /// <remarks>All plugins registered on <see cref="SessionClient"/> will be applied to each <see cref="MessageSession"/> that is accepted.
        /// Individual sessions can further register additional plugins.</remarks>
        public Task<IMessageSession> AcceptMessageSessionAsync()
        {
            return this.AcceptMessageSessionAsync(this.ServiceBusConnection.OperationTimeout);
        }

        /// <summary>
        /// Gets a session object of any <see cref="IMessageSession.SessionId"/> that can be used to receive messages for that sessionId.
        /// </summary>
        /// <param name="serverWaitTime">Amount of time for which the call should wait to fetch the next session.</param>
        /// <remarks>All plugins registered on <see cref="SessionClient"/> will be applied to each <see cref="MessageSession"/> that is accepted.
        /// Individual sessions can further register additional plugins.</remarks>
        public Task<IMessageSession> AcceptMessageSessionAsync(TimeSpan serverWaitTime)
        {
            return this.AcceptMessageSessionAsync(null, serverWaitTime);
        }

        /// <summary>
        /// Gets a particular session object identified by <paramref name="sessionId"/> that can be used to receive messages for that sessionId.
        /// </summary>
        /// <param name="sessionId">The sessionId present in all its messages.</param>
        /// <remarks>All plugins registered on <see cref="SessionClient"/> will be applied to each <see cref="MessageSession"/> that is accepted.
        /// Individual sessions can further register additional plugins.</remarks>
        public Task<IMessageSession> AcceptMessageSessionAsync(string sessionId)
        {
            return this.AcceptMessageSessionAsync(sessionId, this.ServiceBusConnection.OperationTimeout);
        }

        /// <summary>
        /// Gets a particular session object identified by <paramref name="sessionId"/> that can be used to receive messages for that sessionId.
        /// </summary>
        /// <param name="sessionId">The sessionId present in all its messages.</param>
        /// <param name="serverWaitTime">Amount of time for which the call should wait to fetch the next session.</param>
        /// <remarks>All plugins registered on <see cref="SessionClient"/> will be applied to each <see cref="MessageSession"/> that is accepted.
        /// Individual sessions can further register additional plugins.</remarks>
        public async Task<IMessageSession> AcceptMessageSessionAsync(string sessionId, TimeSpan serverWaitTime)
        {
            this.ThrowIfClosed();

            MessagingEventSource.Log.AmqpSessionClientAcceptMessageSessionStart(
                this.ClientId,
                this.EntityPath,
                this.ReceiveMode,
                this.PrefetchCount,
                sessionId);

            bool isDiagnosticSourceEnabled = ServiceBusDiagnosticSource.IsEnabled();
            Activity activity = isDiagnosticSourceEnabled ? this.diagnosticSource.AcceptMessageSessionStart(sessionId) : null;
            Task acceptMessageSessionTask = null;

            var session = new MessageSession(
                this.EntityPath,
                this.EntityType,
                this.ReceiveMode,
                this.ServiceBusConnection,
                this.CbsTokenProvider,
                this.RetryPolicy,
                this.PrefetchCount,
                sessionId,
                true);

            try
            {
                acceptMessageSessionTask = this.RetryPolicy.RunOperation(
                    () => session.GetSessionReceiverLinkAsync(serverWaitTime),
                    serverWaitTime);
                await acceptMessageSessionTask.ConfigureAwait(false);
            }
            catch (Exception exception)
            {
                if (isDiagnosticSourceEnabled)
                {
                    this.diagnosticSource.ReportException(exception);
                }

                MessagingEventSource.Log.AmqpSessionClientAcceptMessageSessionException(
                    this.ClientId,
                    this.EntityPath,
                    exception);

                await session.CloseAsync().ConfigureAwait(false);
                throw AmqpExceptionHelper.GetClientException(exception);
            }
            finally
            {
                this.diagnosticSource.AcceptMessageSessionStop(activity, session.SessionId, acceptMessageSessionTask?.Status);
            }

            MessagingEventSource.Log.AmqpSessionClientAcceptMessageSessionStop(
                this.ClientId,
                this.EntityPath,
                session.SessionIdInternal);

            session.UpdateClientId(ClientEntity.GenerateClientId(nameof(MessageSession), $"{this.EntityPath}_{session.SessionId}"));
            // Register plugins on the message session.
            foreach (var serviceBusPlugin in this.RegisteredPlugins)
            {
                session.RegisterPlugin(serviceBusPlugin);
            }

            return session;
        }

        /// <summary>
        /// Registers a <see cref="ServiceBusPlugin"/> to be used with this receiver.
        /// </summary>
        /// <param name="serviceBusPlugin">The <see cref="ServiceBusPlugin"/> to register.</param>
        public override void RegisterPlugin(ServiceBusPlugin serviceBusPlugin)
        {
            this.ThrowIfClosed();

            if (serviceBusPlugin == null)
            {
                throw new ArgumentNullException(nameof(serviceBusPlugin), Resources.ArgumentNullOrWhiteSpace.FormatForUser(nameof(serviceBusPlugin)));
            }
            if (this.RegisteredPlugins.Any(p => p.Name == serviceBusPlugin.Name))
            {
                throw new ArgumentException(nameof(serviceBusPlugin), Resources.PluginAlreadyRegistered.FormatForUser(nameof(serviceBusPlugin)));
            }
            this.RegisteredPlugins.Add(serviceBusPlugin);
        }

        /// <summary>
        /// Unregisters a <see cref="ServiceBusPlugin"/>.
        /// </summary>
        /// <param name="serviceBusPluginName">The <see cref="ServiceBusPlugin.Name"/> of the plugin to be unregistered.</param>
        public override void UnregisterPlugin(string serviceBusPluginName)
        {
            this.ThrowIfClosed();

            if (this.RegisteredPlugins == null)
            {
                return;
            }
            if (string.IsNullOrWhiteSpace(serviceBusPluginName))
            {
                throw new ArgumentNullException(nameof(serviceBusPluginName), Resources.ArgumentNullOrWhiteSpace.FormatForUser(nameof(serviceBusPluginName)));
            }
            if (this.RegisteredPlugins.Any(p => p.Name == serviceBusPluginName))
            {
                var plugin = this.RegisteredPlugins.First(p => p.Name == serviceBusPluginName);
                this.RegisteredPlugins.Remove(plugin);
            }
        }

        protected override async Task OnClosingAsync()
        {
            if (this.ownsConnection)
            {
                await this.ServiceBusConnection.CloseAsync().ConfigureAwait(false);
            }
        }
    }
}<|MERGE_RESOLUTION|>--- conflicted
+++ resolved
@@ -103,10 +103,8 @@
             }
 
             this.ownsConnection = true;
-<<<<<<< HEAD
             var tokenProvider = this.ServiceBusConnection.TokenProvider;
             this.CbsTokenProvider = new TokenProviderAdapter(tokenProvider, this.ServiceBusConnection.OperationTimeout);
-=======
         }
 
         /// <summary>
@@ -150,7 +148,6 @@
             }
 
             this.ownsConnection = true;
->>>>>>> dd56c4fc
         }
 
         internal SessionClient(
@@ -159,12 +156,8 @@
             MessagingEntityType? entityType,
             ReceiveMode receiveMode,
             int prefetchCount,
-<<<<<<< HEAD
-            ServiceBusConnectionBase serviceBusConnection,
-=======
             ServiceBusConnection serviceBusConnection,
             ITokenProvider tokenProvider,
->>>>>>> dd56c4fc
             ICbsTokenProvider cbsTokenProvider,
             RetryPolicy retryPolicy,
             IList<ServiceBusPlugin> registeredPlugins)
