--- conflicted
+++ resolved
@@ -30,11 +30,7 @@
   </Target>
 
   <ItemGroup>
-<<<<<<< HEAD
-    <PackageReference Include="Microsoft.Azure.Amqp" Version="2.2.0" />
-=======
-    <PackageReference Include="Microsoft.Azure.Amqp" Version="[2.1.3, 3.0.0)" />
->>>>>>> 61948293
+    <PackageReference Include="Microsoft.Azure.Amqp" Version="[2.2.0, 3.0.0)" />
     <PackageReference Include="Microsoft.Azure.Services.AppAuthentication" Version="1.1.0-preview" />
     <PackageReference Include="Microsoft.IdentityModel.Clients.ActiveDirectory" Version="[3.17.2, 4.0.0)" />
     <PackageReference Include="System.Diagnostics.DiagnosticSource" Version="4.4.1" />
