﻿// Copyright (c) Microsoft. All rights reserved.
// Licensed under the MIT license. See LICENSE file in the project root for full license information.

namespace Microsoft.Azure.ServiceBus.Core
{
    using System;
    using System.Collections.Generic;
    using System.Diagnostics;
    using System.Linq;
    using System.Threading;
    using System.Threading.Tasks;
    using System.Transactions;
    using Microsoft.Azure.Amqp;
    using Microsoft.Azure.Amqp.Encoding;
    using Microsoft.Azure.Amqp.Framing;
    using Microsoft.Azure.ServiceBus.Amqp;
    using Microsoft.Azure.ServiceBus.Primitives;

    /// <summary>
    /// The MessageSender can be used to send messages to Queues or Topics.
    /// </summary>
    /// <example>
    /// Create a new MessageSender to send to a Queue
    /// <code>
    /// IMessageSender messageSender = new MessageSender(
    ///     namespaceConnectionString,
    ///     queueName)
    /// </code>
    ///
    /// Send message
    /// <code>
    /// byte[] data = GetData();
    /// await messageSender.SendAsync(data);
    /// </code>
    /// </example>
    /// <remarks>This uses AMQP protocol to communicate with service.</remarks>
    public class MessageSender : ClientEntity, IMessageSender
    {
        int deliveryCount;
        readonly bool ownsConnection;
        readonly ActiveClientLinkManager clientLinkManager;
        readonly ServiceBusDiagnosticSource diagnosticSource;
        readonly bool isViaSender;
        readonly string transferDestinationPath;

        /// <summary>
        /// Creates a new AMQP MessageSender.
        /// </summary>
        /// <param name="connectionStringBuilder">The <see cref="ServiceBusConnectionStringBuilder"/> having entity level connection details.</param>
        /// <param name="retryPolicy">The <see cref="RetryPolicy"/> that will be used when communicating with Service Bus. Defaults to <see cref="RetryPolicy.Default"/></param>
        /// <remarks>Creates a new connection to the entity, which is opened during the first operation.</remarks>
        public MessageSender(
            ServiceBusConnectionStringBuilder connectionStringBuilder,
            RetryPolicy retryPolicy = null)
            : this(connectionStringBuilder?.GetNamespaceConnectionString(), connectionStringBuilder?.EntityPath, retryPolicy)
        {
        }

        /// <summary>
        /// Creates a new AMQP MessageSender.
        /// </summary>
        /// <param name="connectionString">Namespace connection string used to communicate with Service Bus. Must not contain Entity details.</param>
        /// <param name="entityPath">The path of the entity this sender should connect to.</param>
        /// <param name="retryPolicy">The <see cref="RetryPolicy"/> that will be used when communicating with Service Bus. Defaults to <see cref="RetryPolicy.Default"/></param>
        /// <remarks>Creates a new connection to the entity, which is opened during the first operation.</remarks>
        public MessageSender(
            string connectionString,
            string entityPath,
            RetryPolicy retryPolicy = null)
<<<<<<< HEAD
            : this(entityPath, null, new ServiceBusNamespaceConnection(connectionString), null, null, retryPolicy)
=======
            : this(entityPath, null, null, new ServiceBusConnection(connectionString), null, retryPolicy)
>>>>>>> ebfe7eb0
        {
            if (string.IsNullOrWhiteSpace(connectionString))
            {
                throw Fx.Exception.ArgumentNullOrWhiteSpace(connectionString);
            }

            this.ownsConnection = true;
        }

        /// <summary>
        /// Creates a new MessageSender
        /// </summary>
        /// <param name="endpoint">Fully qualified domain name for Service Bus. Most likely, {yournamespace}.servicebus.windows.net</param>
        /// <param name="entityPath">Queue path.</param>
        /// <param name="tokenProvider">Token provider which will generate security tokens for authorization.</param>
        /// <param name="transportType">Transport type.</param>
        /// <param name="retryPolicy">Retry policy for queue operations. Defaults to <see cref="RetryPolicy.Default"/></param>
        /// <remarks>Creates a new connection to the entity, which is opened during the first operation.</remarks>
        public MessageSender(
            string endpoint,
            string entityPath,
            ITokenProvider tokenProvider,
            TransportType transportType = TransportType.Amqp,
            RetryPolicy retryPolicy = null)
<<<<<<< HEAD
            : this(entityPath, null, new ServiceBusNamespaceConnection(endpoint, transportType, retryPolicy), tokenProvider, null, retryPolicy)
        {
            if (tokenProvider == null)
            {
                throw Fx.Exception.ArgumentNull(nameof(tokenProvider));
            }
            if (string.IsNullOrWhiteSpace(entityPath))
            {
                throw Fx.Exception.ArgumentNullOrWhiteSpace(entityPath);
            }

            this.ownsConnection = true;
=======
            : this(entityPath, null, null, new ServiceBusConnection(endpoint, transportType, retryPolicy) {TokenProvider = tokenProvider}, null, retryPolicy)
        {
            this.ownsConnection = true;
        }

        /// <summary>
        /// Creates a new AMQP MessageSender on a given <see cref="ServiceBusConnection"/>
        /// </summary>
        /// <param name="serviceBusConnection">Connection object to the service bus namespace.</param>
        /// <param name="entityPath">The path of the entity this sender should connect to.</param>
        /// <param name="retryPolicy">The <see cref="RetryPolicy"/> that will be used when communicating with Service Bus. Defaults to <see cref="RetryPolicy.Default"/></param>
        public MessageSender(
            ServiceBusConnection serviceBusConnection,
            string entityPath,
            RetryPolicy retryPolicy = null)
            : this(entityPath, null, null, serviceBusConnection, null, retryPolicy)
        {
            this.ownsConnection = false;
        }

        /// <summary>
        /// Creates a ViaMessageSender. This can be used to send messages to a destination entity via another another entity.
        /// </summary>
        /// <param name="serviceBusConnection">Connection object to the service bus namespace.</param>
        /// <param name="entityPath">The final destination of the message.</param>
        /// <param name="viaEntityPath">The first destination of the message.</param>
        /// <param name="retryPolicy">The <see cref="RetryPolicy"/> that will be used when communicating with Service Bus. Defaults to <see cref="RetryPolicy.Default"/></param>
        /// <remarks>
        /// This is mainly to be used when sending messages in a transaction. 
        /// When messages need to be sent across entities in a single transaction, this can be used to ensure
        /// all the messages land initially in the same entity/partition for local transactions, and then 
        /// let service bus handle transferring the message to the actual destination.
        /// </remarks>
        public MessageSender(
            ServiceBusConnection serviceBusConnection,
            string entityPath,
            string viaEntityPath,
            RetryPolicy retryPolicy = null)
            :this(viaEntityPath, entityPath, null, serviceBusConnection, null, retryPolicy)
        {
            this.ownsConnection = false;
>>>>>>> ebfe7eb0
        }

        internal MessageSender(
            string entityPath,
            string transferDestinationPath,
            MessagingEntityType? entityType,
            ServiceBusConnection serviceBusConnection,
            ITokenProvider tokenProvider,
            ICbsTokenProvider cbsTokenProvider,
            RetryPolicy retryPolicy)
            : base(nameof(MessageSender), entityPath, retryPolicy ?? RetryPolicy.Default)
        {
            MessagingEventSource.Log.MessageSenderCreateStart(serviceBusConnection?.Endpoint.Authority, entityPath);

            if (string.IsNullOrWhiteSpace(entityPath))
            {
                throw Fx.Exception.ArgumentNullOrWhiteSpace(entityPath);
            }

            this.ServiceBusConnection = serviceBusConnection ?? throw new ArgumentNullException(nameof(serviceBusConnection));
            this.Path = entityPath;
            this.EntityType = entityType;
<<<<<<< HEAD
            tokenProvider = tokenProvider ?? this.ServiceBusConnection.CreateTokenProvider();
            this.CbsTokenProvider = cbsTokenProvider ?? new TokenProviderAdapter(tokenProvider, this.ServiceBusConnection.OperationTimeout);
=======

            if (cbsTokenProvider != null)
            {
                this.CbsTokenProvider = cbsTokenProvider;
            }
            else if (this.ServiceBusConnection.TokenProvider != null)
            {
                this.CbsTokenProvider = new TokenProviderAdapter(this.ServiceBusConnection.TokenProvider, this.ServiceBusConnection.OperationTimeout);
            }
            else
            {
                throw new ArgumentNullException($"{nameof(ServiceBusConnection)} doesn't have a valid token provider");
            }

>>>>>>> ebfe7eb0
            this.SendLinkManager = new FaultTolerantAmqpObject<SendingAmqpLink>(this.CreateLinkAsync, CloseSession);
            this.RequestResponseLinkManager = new FaultTolerantAmqpObject<RequestResponseAmqpLink>(this.CreateRequestResponseLinkAsync, CloseRequestResponseSession);
            this.clientLinkManager = new ActiveClientLinkManager(this, this.CbsTokenProvider);
            this.diagnosticSource = new ServiceBusDiagnosticSource(entityPath, serviceBusConnection.Endpoint);

            if (!string.IsNullOrWhiteSpace(transferDestinationPath))
            {
                this.isViaSender = true;
                this.transferDestinationPath = transferDestinationPath;
            }

            MessagingEventSource.Log.MessageSenderCreateStop(serviceBusConnection.Endpoint.Authority, entityPath, this.ClientId);
        }

        /// <summary>
        /// Gets a list of currently registered plugins for this sender.
        /// </summary>
        /// <seealso cref="RegisterPlugin"/>
        public override IList<ServiceBusPlugin> RegisteredPlugins { get; } = new List<ServiceBusPlugin>();

        /// <summary>
        /// Gets the entity path of the MessageSender.
        /// </summary>
        public override string Path { get; }

        /// <summary>
        /// Duration after which individual operations will timeout.
        /// </summary>
        public override TimeSpan OperationTimeout
        {
            get => this.ServiceBusConnection.OperationTimeout;
            set => this.ServiceBusConnection.OperationTimeout = value;
        }

        /// <summary>
        /// Connection object to the service bus namespace.
        /// </summary>
        public override ServiceBusConnection ServiceBusConnection { get; }

        internal MessagingEntityType? EntityType { get; }

        ICbsTokenProvider CbsTokenProvider { get; }

        FaultTolerantAmqpObject<SendingAmqpLink> SendLinkManager { get; }

        FaultTolerantAmqpObject<RequestResponseAmqpLink> RequestResponseLinkManager { get; }

        /// <summary>
        /// Sends a message to the entity as described by <see cref="Path"/>.
        /// </summary>
        public Task SendAsync(Message message)
        {
            return this.SendAsync(new[] { message });
        }

        /// <summary>
        /// Sends a list of messages to the entity as described by <see cref="Path"/>.
        /// </summary>
        public async Task SendAsync(IList<Message> messageList)
        {
            this.ThrowIfClosed();

            var count = MessageSender.ValidateMessages(messageList);
            MessagingEventSource.Log.MessageSendStart(this.ClientId, count);

            bool isDiagnosticSourceEnabled = ServiceBusDiagnosticSource.IsEnabled();
            Activity activity = isDiagnosticSourceEnabled ? this.diagnosticSource.SendStart(messageList) : null;
            Task sendTask = null;

            try
            {
                var processedMessages = await this.ProcessMessages(messageList).ConfigureAwait(false);

                sendTask = this.RetryPolicy.RunOperation(() => this.OnSendAsync(processedMessages), this.OperationTimeout);
                await sendTask.ConfigureAwait(false);
            }
            catch (Exception exception)
            {
                if (isDiagnosticSourceEnabled)
                {
                    this.diagnosticSource.ReportException(exception);
                }

                MessagingEventSource.Log.MessageSendException(this.ClientId, exception);
                throw;
            }
            finally
            {
                this.diagnosticSource.SendStop(activity, messageList, sendTask?.Status);
            }

            MessagingEventSource.Log.MessageSendStop(this.ClientId);
        }

        /// <summary>
        /// Schedules a message to appear on Service Bus at a later time.
        /// </summary>
        /// <param name="message">The <see cref="Message"/> that needs to be scheduled.</param>
        /// <param name="scheduleEnqueueTimeUtc">The UTC time at which the message should be available for processing</param>
        /// <returns>The sequence number of the message that was scheduled.</returns>
        public async Task<long> ScheduleMessageAsync(Message message, DateTimeOffset scheduleEnqueueTimeUtc)
        {
            this.ThrowIfClosed();
            if (message == null)
            {
                throw Fx.Exception.ArgumentNull(nameof(message));
            }

            if (scheduleEnqueueTimeUtc.CompareTo(DateTimeOffset.UtcNow) < 0)
            {
                throw Fx.Exception.ArgumentOutOfRange(
                    nameof(scheduleEnqueueTimeUtc),
                    scheduleEnqueueTimeUtc.ToString(),
                    "Cannot schedule messages in the past");
            }

            if (this.isViaSender && Transaction.Current != null)
            {
                throw new ServiceBusException(false, $"{nameof(ScheduleMessageAsync)} method is not supported in a Via-Sender with transactions.");
            }

            message.ScheduledEnqueueTimeUtc = scheduleEnqueueTimeUtc.UtcDateTime;
            MessageSender.ValidateMessage(message);
            MessagingEventSource.Log.ScheduleMessageStart(this.ClientId, scheduleEnqueueTimeUtc);
            long result = 0;

            bool isDiagnosticSourceEnabled = ServiceBusDiagnosticSource.IsEnabled();
            Activity activity = isDiagnosticSourceEnabled ? this.diagnosticSource.ScheduleStart(message, scheduleEnqueueTimeUtc) : null;
            Task scheduleTask = null;

            try
            {
                var processedMessage = await this.ProcessMessage(message).ConfigureAwait(false);

                scheduleTask = this.RetryPolicy.RunOperation(
                    async () =>
                    {
                        result = await this.OnScheduleMessageAsync(processedMessage).ConfigureAwait(false);
                    }, this.OperationTimeout);
                await scheduleTask.ConfigureAwait(false);
            }
            catch (Exception exception)
            {
                if (isDiagnosticSourceEnabled)
                {
                    this.diagnosticSource.ReportException(exception);
                }

                MessagingEventSource.Log.ScheduleMessageException(this.ClientId, exception);
                throw;
            }
            finally
            {
                this.diagnosticSource.ScheduleStop(activity, message, scheduleEnqueueTimeUtc, scheduleTask?.Status, result);
            }

            MessagingEventSource.Log.ScheduleMessageStop(this.ClientId);
            return result;
        }

        /// <summary>
        /// Cancels a message that was scheduled.
        /// </summary>
        /// <param name="sequenceNumber">The <see cref="Message.SystemPropertiesCollection.SequenceNumber"/> of the message to be cancelled.</param>
        public async Task CancelScheduledMessageAsync(long sequenceNumber)
        {
            this.ThrowIfClosed();
            if (Transaction.Current != null)
            {
                throw new ServiceBusException(false, $"{nameof(CancelScheduledMessageAsync)} method is not supported within a transaction.");
            }

            MessagingEventSource.Log.CancelScheduledMessageStart(this.ClientId, sequenceNumber);

            bool isDiagnosticSourceEnabled = ServiceBusDiagnosticSource.IsEnabled();
            Activity activity = isDiagnosticSourceEnabled ? this.diagnosticSource.CancelStart(sequenceNumber) : null;
            Task cancelTask = null;

            try
            {
                cancelTask = this.RetryPolicy.RunOperation(() => this.OnCancelScheduledMessageAsync(sequenceNumber),
                    this.OperationTimeout);
                await cancelTask.ConfigureAwait(false);
            }
            catch (Exception exception)
            {
                if (isDiagnosticSourceEnabled)
                {
                    this.diagnosticSource.ReportException(exception);
                }

                MessagingEventSource.Log.CancelScheduledMessageException(this.ClientId, exception);
                throw;
            }
            finally
            {
                this.diagnosticSource.CancelStop(activity, sequenceNumber, cancelTask?.Status);
            }
            MessagingEventSource.Log.CancelScheduledMessageStop(this.ClientId);
        }

        /// <summary>
        /// Registers a <see cref="ServiceBusPlugin"/> to be used with this sender.
        /// </summary>
        /// <param name="serviceBusPlugin">The <see cref="ServiceBusPlugin"/> to register.</param>
        public override void RegisterPlugin(ServiceBusPlugin serviceBusPlugin)
        {
            this.ThrowIfClosed();
            if (serviceBusPlugin == null)
            {
                throw new ArgumentNullException(nameof(serviceBusPlugin), Resources.ArgumentNullOrWhiteSpace.FormatForUser(nameof(serviceBusPlugin)));
            }

            if (this.RegisteredPlugins.Any(p => p.GetType() == serviceBusPlugin.GetType()))
            {
                throw new ArgumentException(nameof(serviceBusPlugin), Resources.PluginAlreadyRegistered.FormatForUser(nameof(serviceBusPlugin)));
            }
            this.RegisteredPlugins.Add(serviceBusPlugin);
        }

        /// <summary>
        /// Unregisters a <see cref="ServiceBusPlugin"/>.
        /// </summary>
        /// <param name="serviceBusPluginName">The name <see cref="ServiceBusPlugin.Name"/> to be unregistered</param>
        public override void UnregisterPlugin(string serviceBusPluginName)
        {
            this.ThrowIfClosed();
            if (string.IsNullOrWhiteSpace(serviceBusPluginName))
            {
                throw new ArgumentNullException(nameof(serviceBusPluginName), Resources.ArgumentNullOrWhiteSpace.FormatForUser(nameof(serviceBusPluginName)));
            }
            if (this.RegisteredPlugins.Any(p => p.Name == serviceBusPluginName))
            {
                var plugin = this.RegisteredPlugins.First(p => p.Name == serviceBusPluginName);
                this.RegisteredPlugins.Remove(plugin);
            }
        }

        internal async Task<AmqpResponseMessage> ExecuteRequestResponseAsync(AmqpRequestMessage amqpRequestMessage)
        {
            var amqpMessage = amqpRequestMessage.AmqpMessage;
            var timeoutHelper = new TimeoutHelper(this.OperationTimeout, true);

            ArraySegment<byte> transactionId = AmqpConstants.NullBinary;
            var ambientTransaction = Transaction.Current;
            if (ambientTransaction != null)
            {
                transactionId = await AmqpTransactionManager.Instance.EnlistAsync(ambientTransaction, this.ServiceBusConnection).ConfigureAwait(false);
            }

            if (!this.RequestResponseLinkManager.TryGetOpenedObject(out var requestResponseAmqpLink))
            {
                requestResponseAmqpLink = await this.RequestResponseLinkManager.GetOrCreateAsync(timeoutHelper.RemainingTime()).ConfigureAwait(false);
            }

            var responseAmqpMessage = await Task.Factory.FromAsync(
                (c, s) => requestResponseAmqpLink.BeginRequest(amqpMessage, transactionId, timeoutHelper.RemainingTime(), c, s),
                a => requestResponseAmqpLink.EndRequest(a),
                this).ConfigureAwait(false);

            return AmqpResponseMessage.CreateResponse(responseAmqpMessage);
        }

        /// <summary>Closes the connection.</summary>
        protected override async Task OnClosingAsync()
        {
            this.clientLinkManager.Close();
            await this.SendLinkManager.CloseAsync().ConfigureAwait(false);
            await this.RequestResponseLinkManager.CloseAsync().ConfigureAwait(false);

            if (this.ownsConnection)
            {
                await this.ServiceBusConnection.CloseAsync().ConfigureAwait(false);
            }
        }

        static int ValidateMessages(IList<Message> messageList)
        {
            var count = 0;
            if (messageList == null)
            {
                throw Fx.Exception.ArgumentNull(nameof(messageList));
            }

            foreach (var message in messageList)
            {
                count++;
                ValidateMessage(message);
            }

            return count;
        }

        static void ValidateMessage(Message message)
        {
            if (message.SystemProperties.IsLockTokenSet)
            {
                throw Fx.Exception.Argument(nameof(message), "Cannot send a message that was already received.");
            }
        }

        static void CloseSession(SendingAmqpLink link)
        {
            // Note we close the session (which includes the link).
            link.Session.SafeClose();
        }

        static void CloseRequestResponseSession(RequestResponseAmqpLink requestResponseAmqpLink)
        {
            requestResponseAmqpLink.Session.SafeClose();
        }

        async Task<Message> ProcessMessage(Message message)
        {
            var processedMessage = message;
            foreach (var plugin in this.RegisteredPlugins)
            {
                try
                {
                    MessagingEventSource.Log.PluginCallStarted(plugin.Name, message.MessageId);
                    processedMessage = await plugin.BeforeMessageSend(message).ConfigureAwait(false);
                    MessagingEventSource.Log.PluginCallCompleted(plugin.Name, message.MessageId);
                }
                catch (Exception ex)
                {
                    MessagingEventSource.Log.PluginCallFailed(plugin.Name, message.MessageId, ex);
                    if (!plugin.ShouldContinueOnException)
                    {
                        throw;
                    }
                }
            }
            return processedMessage;
        }

        async Task<IList<Message>> ProcessMessages(IList<Message> messageList)
        {
            if (this.RegisteredPlugins.Count < 1)
            {
                return messageList;
            }

            var processedMessageList = new List<Message>();
            foreach (var message in messageList)
            {
                var processedMessage = await this.ProcessMessage(message).ConfigureAwait(false);
                processedMessageList.Add(processedMessage);
            }

            return processedMessageList;
        }

        async Task OnSendAsync(IList<Message> messageList)
        {
            var timeoutHelper = new TimeoutHelper(this.OperationTimeout, true);
            using (var amqpMessage = AmqpMessageConverter.BatchSBMessagesAsAmqpMessage(messageList, true))
            {
                SendingAmqpLink amqpLink = null;
                try
                {
                    ArraySegment<byte> transactionId = AmqpConstants.NullBinary;
                    var ambientTransaction = Transaction.Current;
                    if (ambientTransaction != null)
                    {
                        transactionId = await AmqpTransactionManager.Instance.EnlistAsync(ambientTransaction, this.ServiceBusConnection).ConfigureAwait(false);
                    }

                    if (!this.SendLinkManager.TryGetOpenedObject(out amqpLink))
                    {
                        amqpLink = await this.SendLinkManager.GetOrCreateAsync(timeoutHelper.RemainingTime()).ConfigureAwait(false);
                    }
                    if (amqpLink.Settings.MaxMessageSize.HasValue)
                    {
                        var size = (ulong)amqpMessage.SerializedMessageSize;
                        if (size > amqpLink.Settings.MaxMessageSize.Value)
                        {
                            throw new MessageSizeExceededException(Resources.AmqpMessageSizeExceeded.FormatForUser(amqpMessage.DeliveryId.Value, size, amqpLink.Settings.MaxMessageSize.Value));
                        }
                    }

                    var outcome = await amqpLink.SendMessageAsync(amqpMessage, this.GetNextDeliveryTag(), transactionId, timeoutHelper.RemainingTime()).ConfigureAwait(false);

                    if (outcome.DescriptorCode != Accepted.Code)
                    {
                        var rejected = (Rejected)outcome;
                        throw Fx.Exception.AsError(rejected.Error.ToMessagingContractException());
                    }
                }
                catch (Exception exception)
                {
                    throw AmqpExceptionHelper.GetClientException(exception, amqpLink?.GetTrackingId(), null, amqpLink?.Session.IsClosing() ?? false);
                }
            }
        }

        async Task<long> OnScheduleMessageAsync(Message message)
        {
            using (var amqpMessage = AmqpMessageConverter.SBMessageToAmqpMessage(message))
            {
                var request = AmqpRequestMessage.CreateRequest(
                        ManagementConstants.Operations.ScheduleMessageOperation,
                        this.OperationTimeout,
                        null);

<<<<<<< HEAD
                SendingAmqpLink sendLink;
                if(this.SendLinkManager.TryGetOpenedObject(out sendLink))
                {
                    request.AmqpMessage.ApplicationProperties.Map[ManagementConstants.Request.AssociatedLinkName] = sendLink.Name;
                }

                ArraySegment<byte>[] payload = amqpMessage.GetPayload();
                var buffer = new BufferListStream(payload);
                ArraySegment<byte> value = buffer.ReadBytes((int)buffer.Length);
=======
                SendingAmqpLink sendLink = null;
>>>>>>> ebfe7eb0

                try
                {
                    if (this.SendLinkManager.TryGetOpenedObject(out sendLink))
                    {
                        request.AmqpMessage.ApplicationProperties.Map[ManagementConstants.Request.AssociatedLinkName] = sendLink.Name;
                    }

                    ArraySegment<byte>[] payload = amqpMessage.GetPayload();
                    var buffer = new BufferListStream(payload);
                    ArraySegment<byte> value = buffer.ReadBytes((int)buffer.Length);

                    var entry = new AmqpMap();
                    {
                        entry[ManagementConstants.Properties.Message] = value;
                        entry[ManagementConstants.Properties.MessageId] = message.MessageId;

                        if (!string.IsNullOrWhiteSpace(message.SessionId))
                        {
                            entry[ManagementConstants.Properties.SessionId] = message.SessionId;
                        }

                        if (!string.IsNullOrWhiteSpace(message.PartitionKey))
                        {
                            entry[ManagementConstants.Properties.PartitionKey] = message.PartitionKey;
                        }

                        if (!string.IsNullOrWhiteSpace(message.ViaPartitionKey))
                        {
                            entry[ManagementConstants.Properties.ViaPartitionKey] = message.ViaPartitionKey;
                        }
                }

                    request.Map[ManagementConstants.Properties.Messages] = new List<AmqpMap> { entry };

                    IEnumerable<long> sequenceNumbers = null;
                    var response = await this.ExecuteRequestResponseAsync(request).ConfigureAwait(false);
                    if (response.StatusCode == AmqpResponseStatusCode.OK)
                    {
                        sequenceNumbers = response.GetValue<long[]>(ManagementConstants.Properties.SequenceNumbers);
                    }
                    else
                    {
                        response.ToMessagingContractException();
                    }

                    return sequenceNumbers?.FirstOrDefault() ?? 0;
                }
                catch (Exception exception)
                {
                    throw AmqpExceptionHelper.GetClientException(exception, sendLink?.GetTrackingId(), null, sendLink?.Session.IsClosing() ?? false);
                }
            }
        }

        async Task OnCancelScheduledMessageAsync(long sequenceNumber)
        {
            var request =
                AmqpRequestMessage.CreateRequest(
                    ManagementConstants.Operations.CancelScheduledMessageOperation,
                    this.OperationTimeout,
                    null);
<<<<<<< HEAD

            SendingAmqpLink sendLink;
            if (this.SendLinkManager.TryGetOpenedObject(out sendLink))
            {
                request.AmqpMessage.ApplicationProperties.Map[ManagementConstants.Request.AssociatedLinkName] = sendLink.Name;
            }

            request.Map[ManagementConstants.Properties.SequenceNumbers] = new[] { sequenceNumber };
=======
>>>>>>> ebfe7eb0

            SendingAmqpLink sendLink = null;

            try
            {
                if (this.SendLinkManager.TryGetOpenedObject(out sendLink))
                {
                    request.AmqpMessage.ApplicationProperties.Map[ManagementConstants.Request.AssociatedLinkName] = sendLink.Name;
                }

                request.Map[ManagementConstants.Properties.SequenceNumbers] = new[] { sequenceNumber };

                var response = await this.ExecuteRequestResponseAsync(request).ConfigureAwait(false);

                if (response.StatusCode != AmqpResponseStatusCode.OK)
                {
                    throw response.ToMessagingContractException();
                }
            }
            catch (Exception exception)
            {
                throw AmqpExceptionHelper.GetClientException(exception, sendLink?.GetTrackingId(), null, sendLink?.Session.IsClosing() ?? false);
            }
        }

        async Task<SendingAmqpLink> CreateLinkAsync(TimeSpan timeout)
        {
            MessagingEventSource.Log.AmqpSendLinkCreateStart(this.ClientId, this.EntityType, this.Path);

            var amqpLinkSettings = new AmqpLinkSettings
            {
                Role = false,
                InitialDeliveryCount = 0,
                Target = new Target { Address = this.Path },
                Source = new Source { Address = this.ClientId },
            };
            if (this.EntityType != null)
            {
                amqpLinkSettings.AddProperty(AmqpClientConstants.EntityTypeName, (int)this.EntityType);
            }

            var endpointUri = new Uri(this.ServiceBusConnection.Endpoint, this.Path);

            string[] audience;
            if (this.isViaSender)
            {
                var transferDestinationEndpointUri = new Uri(this.ServiceBusConnection.Endpoint, this.transferDestinationPath);
                audience = new string[] { endpointUri.AbsoluteUri, transferDestinationEndpointUri.AbsoluteUri };
                amqpLinkSettings.AddProperty(AmqpClientConstants.TransferDestinationAddress, this.transferDestinationPath);
            }
            else
            {
                audience = new string[] { endpointUri.AbsoluteUri };
            }

            string[] claims = {ClaimConstants.Send};
            var amqpSendReceiveLinkCreator = new AmqpSendReceiveLinkCreator(this.Path, this.ServiceBusConnection, endpointUri, audience, claims, this.CbsTokenProvider, amqpLinkSettings, this.ClientId);
            Tuple<AmqpObject, DateTime> linkDetails = await amqpSendReceiveLinkCreator.CreateAndOpenAmqpLinkAsync().ConfigureAwait(false);

            var sendingAmqpLink = (SendingAmqpLink) linkDetails.Item1;
            var activeSendReceiveClientLink = new ActiveSendReceiveClientLink(
                sendingAmqpLink,
                endpointUri,
                audience,
                claims,
                linkDetails.Item2);

            this.clientLinkManager.SetActiveSendReceiveLink(activeSendReceiveClientLink);

            MessagingEventSource.Log.AmqpSendLinkCreateStop(this.ClientId);
            return sendingAmqpLink;
        }

        async Task<RequestResponseAmqpLink> CreateRequestResponseLinkAsync(TimeSpan timeout)
        {
            var entityPath = this.Path + '/' + AmqpClientConstants.ManagementAddress;
            var amqpLinkSettings = new AmqpLinkSettings();
            amqpLinkSettings.AddProperty(AmqpClientConstants.EntityTypeName, AmqpClientConstants.EntityTypeManagement);

            var endpointUri = new Uri(this.ServiceBusConnection.Endpoint, entityPath);

            string[] audience;
            if (this.isViaSender)
            {
                var transferDestinationEndpointUri = new Uri(this.ServiceBusConnection.Endpoint, this.transferDestinationPath);
                audience = new string[] { endpointUri.AbsoluteUri, transferDestinationEndpointUri.AbsoluteUri };
                amqpLinkSettings.AddProperty(AmqpClientConstants.TransferDestinationAddress, this.transferDestinationPath);
            }
            else
            {
                audience = new string[] { endpointUri.AbsoluteUri };
            }

            string[] claims = { ClaimConstants.Manage, ClaimConstants.Send };
            var amqpRequestResponseLinkCreator = new AmqpRequestResponseLinkCreator(
                entityPath,
                this.ServiceBusConnection,
                endpointUri,
                audience,
                claims,
                this.CbsTokenProvider,
                amqpLinkSettings,
                this.ClientId);

            Tuple<AmqpObject, DateTime> linkDetails =
                await amqpRequestResponseLinkCreator.CreateAndOpenAmqpLinkAsync().ConfigureAwait(false);

            var requestResponseAmqpLink = (RequestResponseAmqpLink) linkDetails.Item1;
            var activeRequestResponseClientLink = new ActiveRequestResponseLink(
                requestResponseAmqpLink,
                endpointUri,
                audience,
                claims,
                linkDetails.Item2);
            this.clientLinkManager.SetActiveRequestResponseLink(activeRequestResponseClientLink);

            return requestResponseAmqpLink;
        }

        ArraySegment<byte> GetNextDeliveryTag()
        {
            var deliveryId = Interlocked.Increment(ref this.deliveryCount);
            return new ArraySegment<byte>(BitConverter.GetBytes(deliveryId));
        }
    }
}<|MERGE_RESOLUTION|>--- conflicted
+++ resolved
@@ -67,11 +67,7 @@
             string connectionString,
             string entityPath,
             RetryPolicy retryPolicy = null)
-<<<<<<< HEAD
-            : this(entityPath, null, new ServiceBusNamespaceConnection(connectionString), null, null, retryPolicy)
-=======
             : this(entityPath, null, null, new ServiceBusConnection(connectionString), null, retryPolicy)
->>>>>>> ebfe7eb0
         {
             if (string.IsNullOrWhiteSpace(connectionString))
             {
@@ -96,20 +92,6 @@
             ITokenProvider tokenProvider,
             TransportType transportType = TransportType.Amqp,
             RetryPolicy retryPolicy = null)
-<<<<<<< HEAD
-            : this(entityPath, null, new ServiceBusNamespaceConnection(endpoint, transportType, retryPolicy), tokenProvider, null, retryPolicy)
-        {
-            if (tokenProvider == null)
-            {
-                throw Fx.Exception.ArgumentNull(nameof(tokenProvider));
-            }
-            if (string.IsNullOrWhiteSpace(entityPath))
-            {
-                throw Fx.Exception.ArgumentNullOrWhiteSpace(entityPath);
-            }
-
-            this.ownsConnection = true;
-=======
             : this(entityPath, null, null, new ServiceBusConnection(endpoint, transportType, retryPolicy) {TokenProvider = tokenProvider}, null, retryPolicy)
         {
             this.ownsConnection = true;
@@ -151,7 +133,6 @@
             :this(viaEntityPath, entityPath, null, serviceBusConnection, null, retryPolicy)
         {
             this.ownsConnection = false;
->>>>>>> ebfe7eb0
         }
 
         internal MessageSender(
@@ -174,10 +155,6 @@
             this.ServiceBusConnection = serviceBusConnection ?? throw new ArgumentNullException(nameof(serviceBusConnection));
             this.Path = entityPath;
             this.EntityType = entityType;
-<<<<<<< HEAD
-            tokenProvider = tokenProvider ?? this.ServiceBusConnection.CreateTokenProvider();
-            this.CbsTokenProvider = cbsTokenProvider ?? new TokenProviderAdapter(tokenProvider, this.ServiceBusConnection.OperationTimeout);
-=======
 
             if (cbsTokenProvider != null)
             {
@@ -192,7 +169,6 @@
                 throw new ArgumentNullException($"{nameof(ServiceBusConnection)} doesn't have a valid token provider");
             }
 
->>>>>>> ebfe7eb0
             this.SendLinkManager = new FaultTolerantAmqpObject<SendingAmqpLink>(this.CreateLinkAsync, CloseSession);
             this.RequestResponseLinkManager = new FaultTolerantAmqpObject<RequestResponseAmqpLink>(this.CreateRequestResponseLinkAsync, CloseRequestResponseSession);
             this.clientLinkManager = new ActiveClientLinkManager(this, this.CbsTokenProvider);
@@ -597,19 +573,7 @@
                         this.OperationTimeout,
                         null);
 
-<<<<<<< HEAD
-                SendingAmqpLink sendLink;
-                if(this.SendLinkManager.TryGetOpenedObject(out sendLink))
-                {
-                    request.AmqpMessage.ApplicationProperties.Map[ManagementConstants.Request.AssociatedLinkName] = sendLink.Name;
-                }
-
-                ArraySegment<byte>[] payload = amqpMessage.GetPayload();
-                var buffer = new BufferListStream(payload);
-                ArraySegment<byte> value = buffer.ReadBytes((int)buffer.Length);
-=======
                 SendingAmqpLink sendLink = null;
->>>>>>> ebfe7eb0
 
                 try
                 {
@@ -672,17 +636,6 @@
                     ManagementConstants.Operations.CancelScheduledMessageOperation,
                     this.OperationTimeout,
                     null);
-<<<<<<< HEAD
-
-            SendingAmqpLink sendLink;
-            if (this.SendLinkManager.TryGetOpenedObject(out sendLink))
-            {
-                request.AmqpMessage.ApplicationProperties.Map[ManagementConstants.Request.AssociatedLinkName] = sendLink.Name;
-            }
-
-            request.Map[ManagementConstants.Properties.SequenceNumbers] = new[] { sequenceNumber };
-=======
->>>>>>> ebfe7eb0
 
             SendingAmqpLink sendLink = null;
 
