--- conflicted
+++ resolved
@@ -92,11 +92,7 @@
             ReceiveMode receiveMode = ReceiveMode.PeekLock,
             RetryPolicy retryPolicy = null,
             int prefetchCount = Constants.DefaultClientPrefetchCount)
-<<<<<<< HEAD
-            : this(entityPath, null, receiveMode, new ServiceBusNamespaceConnection(connectionString), null, null, retryPolicy, prefetchCount)
-=======
             : this(entityPath, null, receiveMode, new ServiceBusConnection(connectionString), null, retryPolicy, prefetchCount)
->>>>>>> ebfe7eb0
         {
             if (string.IsNullOrWhiteSpace(connectionString))
             {
@@ -132,39 +128,6 @@
         }
 
         /// <summary>
-<<<<<<< HEAD
-        /// Creates a new MessageReceiver from a specified endpoint, entity path, and token provider.
-        /// </summary>
-        /// <param name="endpoint">Fully qualified domain name for Service Bus. Most likely, {yournamespace}.servicebus.windows.net</param>
-        /// <param name="entityPath">Queue path.</param>
-        /// <param name="tokenProvider">Token provider which will generate security tokens for authorization.</param>
-        /// <param name="transportType">Transport type.</param>
-        /// <param name="receiveMode">Mode of receive of messages. Defaults to <see cref="ReceiveMode"/>.PeekLock.</param>
-        /// <param name="retryPolicy">Retry policy for queue operations. Defaults to <see cref="RetryPolicy.Default"/></param>
-        /// <param name="prefetchCount">The <see cref="PrefetchCount"/> that specifies the upper limit of messages this receiver
-        /// will actively receive regardless of whether a receive operation is pending. Defaults to 0.</param>
-        /// <remarks>Creates a new connection to the entity, which is opened during the first operation.</remarks>
-        public MessageReceiver(
-            string endpoint,
-            string entityPath,
-            ITokenProvider tokenProvider,
-            TransportType transportType = TransportType.Amqp,
-            ReceiveMode receiveMode = ReceiveMode.PeekLock,
-            RetryPolicy retryPolicy = null,
-            int prefetchCount = Constants.DefaultClientPrefetchCount)
-            : this(entityPath, null, receiveMode, new ServiceBusNamespaceConnection(endpoint, transportType, retryPolicy), tokenProvider, null, retryPolicy, prefetchCount)
-        {
-            if (tokenProvider == null)
-            {
-                throw Fx.Exception.ArgumentNull(nameof(tokenProvider));
-            }
-            if (string.IsNullOrWhiteSpace(entityPath))
-            {
-                throw Fx.Exception.ArgumentNullOrWhiteSpace(entityPath);
-            }
-
-            this.ownsConnection = true;
-=======
         /// Creates a new AMQP MessageReceiver on a given <see cref="ServiceBusConnection"/>
         /// </summary>
         /// <param name="serviceBusConnection">Connection object to the service bus namespace.</param>
@@ -183,7 +146,6 @@
             : this(entityPath, null, receiveMode, serviceBusConnection, null, retryPolicy, prefetchCount)
         {
             this.ownsConnection = false;
->>>>>>> ebfe7eb0
         }
 
         internal MessageReceiver(
@@ -210,10 +172,6 @@
             this.ReceiveMode = receiveMode;
             this.Path = entityPath;
             this.EntityType = entityType;
-<<<<<<< HEAD
-            tokenProvider = tokenProvider ?? this.ServiceBusConnection.CreateTokenProvider();
-            this.CbsTokenProvider = cbsTokenProvider ?? new TokenProviderAdapter(tokenProvider, this.ServiceBusConnection.OperationTimeout);
-=======
 
             if (cbsTokenProvider != null)
             {
@@ -228,7 +186,6 @@
                 throw new ArgumentNullException($"{nameof(ServiceBusConnection)} doesn't have a valid token provider");
             }
 
->>>>>>> ebfe7eb0
             this.SessionIdInternal = sessionId;
             this.isSessionReceiver = isSessionReceiver;
             this.ReceiveLinkManager = new FaultTolerantAmqpObject<ReceivingAmqpLink>(this.CreateLinkAsync, CloseSession);
