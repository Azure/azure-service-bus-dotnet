﻿// Copyright (c) Microsoft. All rights reserved.
// Licensed under the MIT license. See LICENSE file in the project root for full license information.

namespace Microsoft.Azure.ServiceBus.Core
{
    using System;
    using System.Collections.Generic;
    using System.Linq;
    using System.Threading;
    using System.Threading.Tasks;
    using Microsoft.Azure.Amqp;
    using Microsoft.Azure.Amqp.Encoding;
    using Microsoft.Azure.Amqp.Framing;
    using Microsoft.Azure.ServiceBus.Amqp;
    using Microsoft.Azure.ServiceBus.Primitives;

    /// <summary>
    /// The MessageReceiver can be used to receive messages from Queues and Subscriptions and acknowledge them.
    /// </summary>
    /// <example>
    /// Create a new MessageReceiver to receive a message from a Subscription
    /// <code>
    /// IMessageReceiver messageReceiver = new MessageReceiver(
    ///     namespaceConnectionString,
    ///     EntityNameHelper.FormatSubscriptionPath(topicName, subscriptionName),
    ///     ReceiveMode.PeekLock);
    /// </code>
    ///
    /// Receive a message from the Subscription.
    /// <code>
    /// var message = await messageReceiver.ReceiveAsync();
    /// await messageReceiver.CompleteAsync(message.SystemProperties.LockToken);
    /// </code>
    /// </example>
    /// <remarks>
    /// The MessageReceiver provides advanced functionality that is not found in the
    /// <see cref="QueueClient" /> or <see cref="SubscriptionClient" />. For instance,
    /// <see cref="ReceiveAsync()"/>, which allows you to receive messages on demand, but also requires
    /// you to manually renew locks using <see cref="RenewLockAsync(Message)"/>.
    /// It uses AMQP protocol to communicate with service.
    /// </remarks>
    public class MessageReceiver : ClientEntity, IMessageReceiver
    {
        private static readonly TimeSpan DefaultBatchFlushInterval = TimeSpan.FromMilliseconds(20);

        readonly ConcurrentExpiringSet<Guid> requestResponseLockedMessages;
        readonly bool isSessionReceiver;
        readonly object messageReceivePumpSyncLock;
        readonly bool ownsConnection;
        readonly ActiveClientLinkManager clientLinkManager;

        int prefetchCount;
        long lastPeekedSequenceNumber;
        MessageReceivePump receivePump;
        CancellationTokenSource receivePumpCancellationTokenSource;

        /// <summary>
        /// Creates a new MessageReceiver from a <see cref="ServiceBusConnectionStringBuilder"/>.
        /// </summary>
        /// <param name="connectionStringBuilder">The <see cref="ServiceBusConnectionStringBuilder"/> having entity level connection details.</param>
        /// <param name="receiveMode">The <see cref="ServiceBus.ReceiveMode"/> used to specify how messages are received. Defaults to PeekLock mode.</param>
        /// <param name="retryPolicy">The <see cref="RetryPolicy"/> that will be used when communicating with Service Bus. Defaults to <see cref="RetryPolicy.Default"/>.</param>
        /// <param name="prefetchCount">The <see cref="PrefetchCount"/> that specifies the upper limit of messages this receiver
        /// will actively receive regardless of whether a receive operation is pending. Defaults to 0.</param>
        /// <remarks>Creates a new connection to the entity, which is opened during the first operation.</remarks>
        public MessageReceiver(
            ServiceBusConnectionStringBuilder connectionStringBuilder,
            ReceiveMode receiveMode = ReceiveMode.PeekLock,
            RetryPolicy retryPolicy = null,
            int prefetchCount = Constants.DefaultClientPrefetchCount)
            : this(connectionStringBuilder?.GetNamespaceConnectionString(), connectionStringBuilder?.EntityPath, receiveMode, retryPolicy, prefetchCount)
        {
        }

        /// <summary>
        /// Creates a new MessageReceiver from a specified connection string and entity path.
        /// </summary>
        /// <param name="connectionString">Namespace connection string used to communicate with Service Bus. Must not contain Entity details.</param>
        /// <param name="entityPath">The path of the entity for this receiver. For Queues this will be the name, but for Subscriptions this will be the path.
        /// You can use <see cref="EntityNameHelper.FormatSubscriptionPath(string, string)"/>, to help create this path.</param>
        /// <param name="receiveMode">The <see cref="ServiceBus.ReceiveMode"/> used to specify how messages are received. Defaults to PeekLock mode.</param>
        /// <param name="retryPolicy">The <see cref="RetryPolicy"/> that will be used when communicating with Service Bus. Defaults to <see cref="RetryPolicy.Default"/></param>
        /// <param name="prefetchCount">The <see cref="PrefetchCount"/> that specifies the upper limit of messages this receiver
        /// will actively receive regardless of whether a receive operation is pending. Defaults to 0.</param>
        /// <remarks>Creates a new connection to the entity, which is opened during the first operation.</remarks>
        public MessageReceiver(
            string connectionString,
            string entityPath,
            ReceiveMode receiveMode = ReceiveMode.PeekLock,
            RetryPolicy retryPolicy = null,
            int prefetchCount = Constants.DefaultClientPrefetchCount)
            : this(entityPath, null, receiveMode, new ServiceBusNamespaceConnection(connectionString), null, retryPolicy, prefetchCount)
        {
            if (string.IsNullOrWhiteSpace(connectionString))
            {
                throw Fx.Exception.ArgumentNullOrWhiteSpace(connectionString);
            }
            if (string.IsNullOrWhiteSpace(entityPath))
            {
                throw Fx.Exception.ArgumentNullOrWhiteSpace(entityPath);
            }

            this.ownsConnection = true;
            var tokenProvider = this.ServiceBusConnection.CreateTokenProvider();
            this.CbsTokenProvider = new TokenProviderAdapter(tokenProvider, this.ServiceBusConnection.OperationTimeout);
        }

        internal MessageReceiver(
            string entityPath,
            MessagingEntityType? entityType,
            ReceiveMode receiveMode,
            ServiceBusConnection serviceBusConnection,
            ICbsTokenProvider cbsTokenProvider,
            RetryPolicy retryPolicy,
            int prefetchCount = Constants.DefaultClientPrefetchCount,
            string sessionId = null,
            bool isSessionReceiver = false)
            : base(nameof(MessageReceiver), entityPath, retryPolicy ?? RetryPolicy.Default)
        {
            MessagingEventSource.Log.MessageReceiverCreateStart(serviceBusConnection?.Endpoint.Authority, entityPath, receiveMode.ToString());

            this.ServiceBusConnection = serviceBusConnection ?? throw new ArgumentNullException(nameof(serviceBusConnection));
            this.ReceiveMode = receiveMode;
            this.Path = entityPath;
            this.EntityType = entityType;
            this.CbsTokenProvider = cbsTokenProvider;
            this.SessionIdInternal = sessionId;
            this.isSessionReceiver = isSessionReceiver;
            this.ReceiveLinkManager = new FaultTolerantAmqpObject<ReceivingAmqpLink>(this.CreateLinkAsync, CloseSession);
            this.RequestResponseLinkManager = new FaultTolerantAmqpObject<RequestResponseAmqpLink>(this.CreateRequestResponseLinkAsync, CloseRequestResponseSession);
            this.requestResponseLockedMessages = new ConcurrentExpiringSet<Guid>();
            this.PrefetchCount = prefetchCount;
            this.messageReceivePumpSyncLock = new object();
            this.clientLinkManager = new ActiveClientLinkManager(this.ClientId, this.CbsTokenProvider);

            MessagingEventSource.Log.MessageReceiverCreateStop(serviceBusConnection.Endpoint.Authority, entityPath, this.ClientId);
        }

        /// <summary>
        /// Gets a list of currently registered plugins.
        /// </summary>
        public override IList<ServiceBusPlugin> RegisteredPlugins { get; } = new List<ServiceBusPlugin>();

        /// <summary>
        /// Gets the <see cref="ServiceBus.ReceiveMode"/> of the current receiver.
        /// </summary>
        public ReceiveMode ReceiveMode { get; protected set; }

        /// <summary>
        /// Prefetch speeds up the message flow by aiming to have a message readily available for local retrieval when and before the application asks for one using Receive.
        /// Setting a non-zero value prefetches PrefetchCount number of messages.
        /// Setting the value to zero turns prefetch off.
        /// Defaults to 0.
        /// </summary>
        /// <remarks>
        /// <para>
        /// When Prefetch is enabled, the receiver will quietly acquire more messages, up to the PrefetchCount limit, than what the application
        /// immediately asks for. A single initial Receive/ReceiveAsync call will therefore acquire a message for immediate consumption
        /// that will be returned as soon as available, and the client will proceed to acquire further messages to fill the prefetch buffer in the background.
        /// </para>
        /// <para>
        /// While messages are available in the prefetch buffer, any subsequent ReceiveAsync calls will be immediately satisfied from the buffer, and the buffer is
        /// replenished in the background as space becomes available.If there are no messages available for delivery, the receive operation will drain the
        /// buffer and then wait or block as expected.
        /// </para>
        /// <para>Prefetch also works equivalently with the <see cref="RegisterMessageHandler(Func{Message,CancellationToken,Task}, Func{ExceptionReceivedEventArgs, Task})"/> APIs.</para>
        /// <para>Updates to this value take effect on the next receive call to the service.</para>
        /// </remarks>
        public int PrefetchCount
        {
            get => this.prefetchCount;

            set
            {
                if (value < 0)
                {
                    throw Fx.Exception.ArgumentOutOfRange(nameof(this.PrefetchCount), value, "Value cannot be less than 0.");
                }
                this.prefetchCount = value;
                if (this.ReceiveLinkManager.TryGetOpenedObject(out var link))
                {
                    link.SetTotalLinkCredit((uint)value, true, true);
                }
            }
        }

        /// <summary>Gets the sequence number of the last peeked message.</summary>
        /// <seealso cref="PeekAsync()"/>
        public long LastPeekedSequenceNumber
        {
            get => this.lastPeekedSequenceNumber;

            internal set
            {
                if (value < 0)
                {
                    throw new ArgumentOutOfRangeException(nameof(this.LastPeekedSequenceNumber), value.ToString());
                }

                this.lastPeekedSequenceNumber = value;
            }
        }

        /// <summary>The path of the entity for this receiver. For Queues this will be the name, but for Subscriptions this will be the path.</summary>
        public virtual string Path { get; }

        /// <summary>
        /// Duration after which individual operations will timeout.
        /// </summary>
        public override TimeSpan OperationTimeout {
            get => this.ServiceBusConnection.OperationTimeout;
            set => this.ServiceBusConnection.OperationTimeout = value;
        }

        /// <summary>
        /// Gets the DateTime that the current receiver is locked until. This is only applicable when Sessions are used.
        /// </summary>
        internal DateTime LockedUntilUtcInternal { get; set; }

        /// <summary>
        /// Gets the SessionId of the current receiver. This is only applicable when Sessions are used.
        /// </summary>
        internal string SessionIdInternal { get; set; }

        internal MessagingEntityType? EntityType { get; }

        Exception LinkException { get; set; }

        ServiceBusConnection ServiceBusConnection { get; }

        ICbsTokenProvider CbsTokenProvider { get; }

        FaultTolerantAmqpObject<ReceivingAmqpLink> ReceiveLinkManager { get; }

        FaultTolerantAmqpObject<RequestResponseAmqpLink> RequestResponseLinkManager { get; }

        /// <summary>
        /// Receive a message from the entity defined by <see cref="Path"/> using <see cref="ReceiveMode"/> mode.
        /// </summary>
        /// <returns>The message received. Returns null if no message is found.</returns>
        /// <remarks>Operation will time out after duration of <see cref="ClientEntity.OperationTimeout"/></remarks>
        public Task<Message> ReceiveAsync()
        {
            return this.ReceiveAsync(this.OperationTimeout);
        }

        /// <summary>
        /// Receive a message from the entity defined by <see cref="Path"/> using <see cref="ReceiveMode"/> mode.
        /// </summary>
        /// <param name="operationTimeout">The time span the client waits for receiving a message before it times out.</param>
        /// <returns>The message received. Returns null if no message is found.</returns>
        /// <remarks>
        /// The parameter <paramref name="operationTimeout"/> includes the time taken by the receiver to establish a connection
        /// (either during the first receive or when connection needs to be re-established). If establishing the connection
        /// times out, this will throw <see cref="ServiceBusTimeoutException"/>.
        /// </remarks>
        public async Task<Message> ReceiveAsync(TimeSpan operationTimeout)
        {
            var messages = await this.ReceiveAsync(1, operationTimeout).ConfigureAwait(false);
            if (messages != null && messages.Count > 0)
            {
                return messages[0];
            }

            return null;
        }

        /// <summary>
        /// Receives a maximum of <paramref name="maxMessageCount"/> messages from the entity defined by <see cref="Path"/> using <see cref="ReceiveMode"/> mode.
        /// </summary>
        /// <param name="maxMessageCount">The maximum number of messages that will be received.</param>
        /// <returns>List of messages received. Returns null if no message is found.</returns>
        /// <remarks>Receiving less than <paramref name="maxMessageCount"/> messages is not an indication of empty entity.</remarks>
        public Task<IList<Message>> ReceiveAsync(int maxMessageCount)
        {
            return this.ReceiveAsync(maxMessageCount, this.OperationTimeout);
        }

        /// <summary>
        /// Receives a maximum of <paramref name="maxMessageCount"/> messages from the entity defined by <see cref="Path"/> using <see cref="ReceiveMode"/> mode.
        /// </summary>
        /// <param name="maxMessageCount">The maximum number of messages that will be received.</param>
        /// <param name="operationTimeout">The time span the client waits for receiving a message before it times out.</param>
        /// <returns>List of messages received. Returns null if no message is found.</returns>
        /// <remarks>Receiving less than <paramref name="maxMessageCount"/> messages is not an indication of empty entity.
        /// The parameter <paramref name="operationTimeout"/> includes the time taken by the receiver to establish a connection
        /// (either during the first receive or when connection needs to be re-established). If establishing the connection
        /// times out, this will throw <see cref="ServiceBusTimeoutException"/>.
        /// </remarks>
        public async Task<IList<Message>> ReceiveAsync(int maxMessageCount, TimeSpan operationTimeout)
        {
            this.ThrowIfClosed();

            if (operationTimeout <= TimeSpan.Zero)
            {
                throw Fx.Exception.ArgumentOutOfRange(nameof(operationTimeout), operationTimeout, Resources.TimeoutMustBePositiveNonZero.FormatForUser(nameof(operationTimeout), operationTimeout));
            }

            MessagingEventSource.Log.MessageReceiveStart(this.ClientId, maxMessageCount);

            IList<Message> unprocessedMessageList = null;
            try
            {
                await this.RetryPolicy.RunOperation(
                    async () =>
                    {
                        unprocessedMessageList = await this.OnReceiveAsync(maxMessageCount, operationTimeout).ConfigureAwait(false);
                    }, operationTimeout)
                    .ConfigureAwait(false);
            }
            catch (Exception exception)
            {
                MessagingEventSource.Log.MessageReceiveException(this.ClientId, exception);
                throw;
            }

            MessagingEventSource.Log.MessageReceiveStop(this.ClientId, unprocessedMessageList?.Count ?? 0);

            if (unprocessedMessageList == null)
            {
                return unprocessedMessageList;
            }

            return await this.ProcessMessages(unprocessedMessageList).ConfigureAwait(false);
        }

        /// <summary>
        /// Receives a specific deferred message identified by <paramref name="sequenceNumber"/>.
        /// </summary>
        /// <param name="sequenceNumber">The sequence number of the message that will be received.</param>
        /// <returns>Message identified by sequence number <paramref name="sequenceNumber"/>. Returns null if no such message is found.
        /// Throws if the message has not been deferred.</returns>
        /// <seealso cref="DeferAsync"/>
        public async Task<Message> ReceiveDeferredMessageAsync(long sequenceNumber)
        {
            var messages = await this.ReceiveDeferredMessageAsync(new[] { sequenceNumber }).ConfigureAwait(false);
            if (messages != null && messages.Count > 0)
            {
                return messages[0];
            }

            return null;
        }

        /// <summary>
        /// Receives a <see cref="IList{Message}"/> of deferred messages identified by <paramref name="sequenceNumbers"/>.
        /// </summary>
        /// <param name="sequenceNumbers">An <see cref="IEnumerable{T}"/> containing the sequence numbers to receive.</param>
        /// <returns>Messages identified by sequence number are returned. Returns null if no messages are found.
        /// Throws if the messages have not been deferred.</returns>
        /// <seealso cref="DeferAsync"/>
        public async Task<IList<Message>> ReceiveDeferredMessageAsync(IEnumerable<long> sequenceNumbers)
        {
            this.ThrowIfClosed();
            this.ThrowIfNotPeekLockMode();

            if (sequenceNumbers == null)
            {
                throw Fx.Exception.ArgumentNull(nameof(sequenceNumbers));
            }
            var sequenceNumberList = sequenceNumbers.ToArray();
            if (sequenceNumberList.Length == 0)
            {
                throw Fx.Exception.ArgumentNull(nameof(sequenceNumbers));
            }

            MessagingEventSource.Log.MessageReceiveDeferredMessageStart(this.ClientId, sequenceNumberList.Length, sequenceNumberList);

            IList<Message> messages = null;
            try
            {
                await this.RetryPolicy.RunOperation(
                    async () =>
                    {
                        messages = await this.OnReceiveDeferredMessageAsync(sequenceNumberList).ConfigureAwait(false);
                    }, this.OperationTimeout)
                    .ConfigureAwait(false);
            }
            catch (Exception exception)
            {
                MessagingEventSource.Log.MessageReceiveDeferredMessageException(this.ClientId, exception);
                throw;
            }

            MessagingEventSource.Log.MessageReceiveDeferredMessageStop(this.ClientId, messages?.Count ?? 0);

            return messages;
        }

        /// <summary>
        /// Completes a <see cref="Message"/> using its lock token. This will delete the message from the service.
        /// </summary>
        /// <param name="lockToken">The lock token of the corresponding message to complete.</param>
        /// <remarks>
        /// A lock token can be found in <see cref="Message.SystemPropertiesCollection.LockToken"/>,
        /// only when <see cref="ReceiveMode"/> is set to <see cref="ServiceBus.ReceiveMode.PeekLock"/>.
        /// This operation can only be performed on messages that were received by this receiver.
        /// </remarks>
        public Task CompleteAsync(string lockToken)
        {
            return this.CompleteAsync(new[] { lockToken });
        }

        /// <summary>
        /// Completes a series of <see cref="Message"/> using a list of lock tokens. This will delete the message from the service.
        /// </summary>
        /// <remarks>
        /// A lock token can be found in <see cref="Message.SystemPropertiesCollection.LockToken"/>,
        /// only when <see cref="ReceiveMode"/> is set to <see cref="ServiceBus.ReceiveMode.PeekLock"/>.
        /// This operation can only be performed on messages that were received by this receiver.
        /// </remarks>
        /// <param name="lockTokens">An <see cref="IEnumerable{T}"/> containing the lock tokens of the corresponding messages to complete.</param>
        public async Task CompleteAsync(IEnumerable<string> lockTokens)
        {
            this.ThrowIfClosed();
            this.ThrowIfNotPeekLockMode();
            if (lockTokens == null)
            {
                throw Fx.Exception.ArgumentNull(nameof(lockTokens));
            }
            var lockTokenList = lockTokens.ToList();
            if (lockTokenList.Count == 0)
            {
                throw Fx.Exception.ArgumentNull(nameof(lockTokens));
            }

            MessagingEventSource.Log.MessageCompleteStart(this.ClientId, lockTokenList.Count, lockTokenList);

            try
            {
                await this.RetryPolicy.RunOperation(() => this.OnCompleteAsync(lockTokenList), this.OperationTimeout)
                    .ConfigureAwait(false);
            }
            catch (Exception exception)
            {
                MessagingEventSource.Log.MessageCompleteException(this.ClientId, exception);
                throw;
            }

            MessagingEventSource.Log.MessageCompleteStop(this.ClientId);
        }

        /// <summary>
        /// Abandons a <see cref="Message"/> using a lock token. This will make the message available again for processing.
        /// </summary>
        /// <param name="lockToken">The lock token of the corresponding message to abandon.</param>
        /// <param name="propertiesToModify">The properties of the message to modify while abandoning the message.</param>
        /// <remarks>A lock token can be found in <see cref="Message.SystemPropertiesCollection.LockToken"/>,
        /// only when <see cref="ReceiveMode"/> is set to <see cref="ServiceBus.ReceiveMode.PeekLock"/>.
        /// Abandoning a message will increase the delivery count on the message.
        /// This operation can only be performed on messages that were received by this receiver.
        /// </remarks>
        public async Task AbandonAsync(string lockToken, IDictionary<string, object> propertiesToModify = null)
        {
            this.ThrowIfClosed();
            this.ThrowIfNotPeekLockMode();

            MessagingEventSource.Log.MessageAbandonStart(this.ClientId, 1, lockToken);
            try
            {
                await this.RetryPolicy.RunOperation(() => this.OnAbandonAsync(lockToken, propertiesToModify), this.OperationTimeout)
                    .ConfigureAwait(false);
            }
            catch (Exception exception)
            {
                MessagingEventSource.Log.MessageAbandonException(this.ClientId, exception);
                throw;
            }

            MessagingEventSource.Log.MessageAbandonStop(this.ClientId);
        }

        /// <summary>Indicates that the receiver wants to defer the processing for the message.</summary>
        /// <param name="lockToken">The lock token of the <see cref="Message" />.</param>
        /// <param name="propertiesToModify">The properties of the message to modify while deferring the message.</param>
        /// <remarks>
        /// A lock token can be found in <see cref="Message.SystemPropertiesCollection.LockToken"/>,
        /// only when <see cref="ReceiveMode"/> is set to <see cref="ServiceBus.ReceiveMode.PeekLock"/>.
        /// In order to receive this message again in the future, you will need to save the <see cref="Message.SystemPropertiesCollection.SequenceNumber"/>
        /// and receive it using <see cref="ReceiveDeferredMessageAsync(long)"/>.
        /// Deferring messages does not impact message's expiration, meaning that deferred messages can still expire.
        /// This operation can only be performed on messages that were received by this receiver.
        /// </remarks>
        public async Task DeferAsync(string lockToken, IDictionary<string, object> propertiesToModify = null)
        {
            this.ThrowIfClosed();
            this.ThrowIfNotPeekLockMode();

            MessagingEventSource.Log.MessageDeferStart(this.ClientId, 1, lockToken);

            try
            {
                await this.RetryPolicy.RunOperation(() => this.OnDeferAsync(lockToken, propertiesToModify), this.OperationTimeout)
                    .ConfigureAwait(false);
            }
            catch (Exception exception)
            {
                MessagingEventSource.Log.MessageDeferException(this.ClientId, exception);
                throw;
            }

            MessagingEventSource.Log.MessageDeferStop(this.ClientId);
        }

        /// <summary>
        /// Moves a message to the deadletter sub-queue.
        /// </summary>
        /// <param name="lockToken">The lock token of the corresponding message to deadletter.</param>
        /// <param name="propertiesToModify">The properties of the message to modify while moving to sub-queue.</param>
        /// <remarks>
        /// A lock token can be found in <see cref="Message.SystemPropertiesCollection.LockToken"/>,
        /// only when <see cref="ReceiveMode"/> is set to <see cref="ServiceBus.ReceiveMode.PeekLock"/>.
        /// In order to receive a message from the deadletter queue, you will need a new <see cref="IMessageReceiver"/>, with the corresponding path.
        /// You can use <see cref="EntityNameHelper.FormatDeadLetterPath(string)"/> to help with this.
        /// This operation can only be performed on messages that were received by this receiver.
        /// </remarks>
        public async Task DeadLetterAsync(string lockToken, IDictionary<string, object> propertiesToModify = null)
        {
            this.ThrowIfClosed();
            this.ThrowIfNotPeekLockMode();

            MessagingEventSource.Log.MessageDeadLetterStart(this.ClientId, 1, lockToken);

            try
            {
                await this.RetryPolicy.RunOperation(() => this.OnDeadLetterAsync(lockToken, propertiesToModify), this.OperationTimeout)
                    .ConfigureAwait(false);
            }
            catch (Exception exception)
            {
                MessagingEventSource.Log.MessageDeadLetterException(this.ClientId, exception);
                throw;
            }

            MessagingEventSource.Log.MessageDeadLetterStop(this.ClientId);
        }

        /// <summary>
        /// Moves a message to the deadletter sub-queue.
        /// </summary>
        /// <param name="lockToken">The lock token of the corresponding message to deadletter.</param>
        /// <param name="deadLetterReason">The reason for deadlettering the message.</param>
        /// <param name="deadLetterErrorDescription">The error description for deadlettering the message.</param>
        /// <remarks>
        /// A lock token can be found in <see cref="Message.SystemPropertiesCollection.LockToken"/>,
        /// only when <see cref="ReceiveMode"/> is set to <see cref="ServiceBus.ReceiveMode.PeekLock"/>.
        /// In order to receive a message from the deadletter queue, you will need a new <see cref="IMessageReceiver"/>, with the corresponding path.
        /// You can use <see cref="EntityNameHelper.FormatDeadLetterPath(string)"/> to help with this.
        /// This operation can only be performed on messages that were received by this receiver.
        /// </remarks>
        public async Task DeadLetterAsync(string lockToken, string deadLetterReason, string deadLetterErrorDescription = null)
        {
            this.ThrowIfClosed();
            this.ThrowIfNotPeekLockMode();

            MessagingEventSource.Log.MessageDeadLetterStart(this.ClientId, 1, lockToken);

            try
            {
                await this.RetryPolicy.RunOperation(() => this.OnDeadLetterAsync(lockToken, null, deadLetterReason, deadLetterErrorDescription), this.OperationTimeout)
                    .ConfigureAwait(false);
            }
            catch (Exception exception)
            {
                MessagingEventSource.Log.MessageDeadLetterException(this.ClientId, exception);
                throw;
            }

            MessagingEventSource.Log.MessageDeadLetterStop(this.ClientId);
        }

        /// <summary>
        /// Renews the lock on the message specified by the lock token. The lock will be renewed based on the setting specified on the queue.
        /// </summary>
        /// <remarks>
        /// When a message is received in <see cref="ServiceBus.ReceiveMode.PeekLock"/> mode, the message is locked on the server for this
        /// receiver instance for a duration as specified during the Queue/Subscription creation (LockDuration).
        /// If processing of the message requires longer than this duration, the lock needs to be renewed.
        /// For each renewal, it resets the time the message is locked by the LockDuration set on the Entity.
        /// </remarks>
        public async Task RenewLockAsync(Message message)
        {
            message.SystemProperties.LockedUntilUtc = await RenewLockAsync(message.SystemProperties.LockToken).ConfigureAwait(false);
        }

        /// <summary>
        /// Renews the lock on the message. The lock will be renewed based on the setting specified on the queue.
        /// <returns>New lock token expiry date and time in UTC format.</returns>
        /// </summary>
        /// <param name="lockToken">Lock token associated with the message.</param>
        /// <remarks>
        /// When a message is received in <see cref="ServiceBus.ReceiveMode.PeekLock"/> mode, the message is locked on the server for this
        /// receiver instance for a duration as specified during the Queue/Subscription creation (LockDuration).
        /// If processing of the message requires longer than this duration, the lock needs to be renewed.
        /// For each renewal, it resets the time the message is locked by the LockDuration set on the Entity.
        /// </remarks>
        public async Task<DateTime> RenewLockAsync(string lockToken)
        {
            this.ThrowIfClosed();
            this.ThrowIfNotPeekLockMode();

            MessagingEventSource.Log.MessageRenewLockStart(this.ClientId, 1, lockToken);

            var lockedUntilUtc = DateTime.MinValue;

            try
            {
                await this.RetryPolicy.RunOperation(
                    async () => lockedUntilUtc = await this.OnRenewLockAsync(lockToken).ConfigureAwait(false), this.OperationTimeout)
                    .ConfigureAwait(false);
            }
            catch (Exception exception)
            {
                MessagingEventSource.Log.MessageRenewLockException(this.ClientId, exception);
                throw;
            }

            MessagingEventSource.Log.MessageRenewLockStop(this.ClientId);

            return lockedUntilUtc;
        }

        /// <summary>
        /// Fetches the next active message without changing the state of the receiver or the message source.
        /// </summary>
        /// <remarks>
        /// The first call to <see cref="PeekAsync()"/> fetches the first active message for this receiver. Each subsequent call
        /// fetches the subsequent message in the entity.
        /// Unlike a received message, peeked message will not have lock token associated with it, and hence it cannot be Completed/Abandoned/Deferred/Deadlettered/Renewed.
        /// Also, unlike <see cref="ReceiveAsync()"/>, this method will fetch even Deferred messages (but not Deadlettered message)
        /// </remarks>
        /// <returns>The <see cref="Message" /> that represents the next message to be read. Returns null when nothing to peek.</returns>
        public Task<Message> PeekAsync()
        {
            return this.PeekBySequenceNumberAsync(this.lastPeekedSequenceNumber + 1);
        }

        /// <summary>
        /// Fetches the next batch of active messages without changing the state of the receiver or the message source.
        /// </summary>
        /// <remarks>
        /// The first call to <see cref="PeekAsync()"/> fetches the first active message for this receiver. Each subsequent call
        /// fetches the subsequent message in the entity.
        /// Unlike a received message, peeked message will not have lock token associated with it, and hence it cannot be Completed/Abandoned/Deferred/Deadlettered/Renewed.
        /// Also, unlike <see cref="ReceiveAsync()"/>, this method will fetch even Deferred messages (but not Deadlettered message)
        /// </remarks>
        /// <returns>List of <see cref="Message" /> that represents the next message to be read. Returns null when nothing to peek.</returns>
        public Task<IList<Message>> PeekAsync(int maxMessageCount)
        {
            return this.PeekBySequenceNumberAsync(this.lastPeekedSequenceNumber + 1, maxMessageCount);
        }

        /// <summary>
        /// Asynchronously reads the next message without changing the state of the receiver or the message source.
        /// </summary>
        /// <param name="fromSequenceNumber">The sequence number from where to read the message.</param>
        /// <returns>The asynchronous operation that returns the <see cref="Message" /> that represents the next message to be read.</returns>
        public async Task<Message> PeekBySequenceNumberAsync(long fromSequenceNumber)
        {
            var messages = await this.PeekBySequenceNumberAsync(fromSequenceNumber, 1).ConfigureAwait(false);
            return messages?.FirstOrDefault();
        }

        /// <summary>Peeks a batch of messages.</summary>
        /// <param name="fromSequenceNumber">The starting point from which to browse a batch of messages.</param>
        /// <param name="messageCount">The number of messages to retrieve.</param>
        /// <returns>A batch of messages peeked.</returns>
        public async Task<IList<Message>> PeekBySequenceNumberAsync(long fromSequenceNumber, int messageCount)
        {
            this.ThrowIfClosed();
            IList<Message> messages = null;

            MessagingEventSource.Log.MessagePeekStart(this.ClientId, fromSequenceNumber, messageCount);
            try
            {
                await this.RetryPolicy.RunOperation(
                    async () =>
                    {
                        messages = await this.OnPeekAsync(fromSequenceNumber, messageCount).ConfigureAwait(false);
                    }, this.OperationTimeout)
                    .ConfigureAwait(false);
            }
            catch (Exception exception)
            {
                MessagingEventSource.Log.MessagePeekException(this.ClientId, exception);
                throw;
            }

            MessagingEventSource.Log.MessagePeekStop(this.ClientId, messages?.Count ?? 0);
            return messages;
        }

        /// <summary>
        /// Receive messages continuously from the entity. Registers a message handler and begins a new thread to receive messages.
        /// This handler(<see cref="Func{Message, CancellationToken, Task}"/>) is awaited on every time a new message is received by the receiver.
        /// </summary>
        /// <param name="handler">A <see cref="Func{T1, T2, TResult}"/> that processes messages.</param>
        /// <param name="exceptionReceivedHandler">A <see cref="Func{T1, TResult}"/> that is used to notify exceptions.</param>
        public void RegisterMessageHandler(Func<Message, CancellationToken, Task> handler, Func<ExceptionReceivedEventArgs, Task> exceptionReceivedHandler)
        {
            this.RegisterMessageHandler(handler, new MessageHandlerOptions(exceptionReceivedHandler));
        }

        /// <summary>
        /// Receive messages continuously from the entity. Registers a message handler and begins a new thread to receive messages.
        /// This handler(<see cref="Func{Message, CancellationToken, Task}"/>) is awaited on every time a new message is received by the receiver.
        /// </summary>
        /// <param name="handler">A <see cref="Func{Message, CancellationToken, Task}"/> that processes messages.</param>
        /// <param name="messageHandlerOptions">The <see cref="MessageHandlerOptions"/> options used to configure the settings of the pump.</param>
        /// <remarks>Enable prefetch to speed up the receive rate.</remarks>
        public void RegisterMessageHandler(Func<Message, CancellationToken, Task> handler, MessageHandlerOptions messageHandlerOptions)
        {
            this.ThrowIfClosed();
            this.OnMessageHandler(messageHandlerOptions, handler);
        }

        /// <summary>
        /// Registers a <see cref="ServiceBusPlugin"/> to be used with this receiver.
        /// </summary>
        public override void RegisterPlugin(ServiceBusPlugin serviceBusPlugin)
        {
            this.ThrowIfClosed();
            if (serviceBusPlugin == null)
            {
                throw new ArgumentNullException(nameof(serviceBusPlugin), Resources.ArgumentNullOrWhiteSpace.FormatForUser(nameof(serviceBusPlugin)));
            }
            if (this.RegisteredPlugins.Any(p => p.Name == serviceBusPlugin.Name))
            {
                throw new ArgumentException(nameof(serviceBusPlugin), Resources.PluginAlreadyRegistered.FormatForUser(nameof(serviceBusPlugin)));
            }
            this.RegisteredPlugins.Add(serviceBusPlugin);
        }

        /// <summary>
        /// Unregisters a <see cref="ServiceBusPlugin"/>.
        /// </summary>
        /// <param name="serviceBusPluginName">The <see cref="ServiceBusPlugin.Name"/> of the plugin to be unregistered.</param>
        public override void UnregisterPlugin(string serviceBusPluginName)
        {
            this.ThrowIfClosed();
            if (this.RegisteredPlugins == null)
            {
                return;
            }
            if (string.IsNullOrWhiteSpace(serviceBusPluginName))
            {
                throw new ArgumentNullException(nameof(serviceBusPluginName), Resources.ArgumentNullOrWhiteSpace.FormatForUser(nameof(serviceBusPluginName)));
            }
            if (this.RegisteredPlugins.Any(p => p.Name == serviceBusPluginName))
            {
                var plugin = this.RegisteredPlugins.First(p => p.Name == serviceBusPluginName);
                this.RegisteredPlugins.Remove(plugin);
            }
        }

        internal async Task GetSessionReceiverLinkAsync(TimeSpan serverWaitTime)
        {
            var timeoutHelper = new TimeoutHelper(serverWaitTime, true);
            var receivingAmqpLink = await this.ReceiveLinkManager.GetOrCreateAsync(timeoutHelper.RemainingTime()).ConfigureAwait(false);

            var source = (Source)receivingAmqpLink.Settings.Source;
            if (!source.FilterSet.TryGetValue<string>(AmqpClientConstants.SessionFilterName, out var tempSessionId))
            {
                receivingAmqpLink.Session.SafeClose();
                throw new ServiceBusException(true, Resources.SessionFilterMissing);
            }

            if (string.IsNullOrWhiteSpace(tempSessionId))
            {
                receivingAmqpLink.Session.SafeClose();
                throw new ServiceBusException(true, Resources.AmqpFieldSessionId);
            }

            receivingAmqpLink.Closed += this.OnSessionReceiverLinkClosed;
            this.SessionIdInternal = tempSessionId;
            this.LockedUntilUtcInternal = receivingAmqpLink.Settings.Properties.TryGetValue<long>(AmqpClientConstants.LockedUntilUtc, out var lockedUntilUtcTicks)
                ? new DateTime(lockedUntilUtcTicks, DateTimeKind.Utc)
                : DateTime.MinValue;
        }

        internal async Task<AmqpResponseMessage> ExecuteRequestResponseAsync(AmqpRequestMessage amqpRequestMessage)
        {
            var amqpMessage = amqpRequestMessage.AmqpMessage;
            if (this.isSessionReceiver)
            {
                this.ThrowIfSessionLockLost();
            }

            var timeoutHelper = new TimeoutHelper(this.OperationTimeout, true);
            if (!this.RequestResponseLinkManager.TryGetOpenedObject(out var requestResponseAmqpLink))
            {
                MessagingEventSource.Log.CreatingNewLink(this.ClientId, this.isSessionReceiver, this.SessionIdInternal, true, this.LinkException);
                requestResponseAmqpLink = await this.RequestResponseLinkManager.GetOrCreateAsync(timeoutHelper.RemainingTime()).ConfigureAwait(false);
            }

            var responseAmqpMessage = await Task.Factory.FromAsync(
                (c, s) => requestResponseAmqpLink.BeginRequest(amqpMessage, timeoutHelper.RemainingTime(), c, s),
                (a) => requestResponseAmqpLink.EndRequest(a),
                this).ConfigureAwait(false);

            return AmqpResponseMessage.CreateResponse(responseAmqpMessage);
        }

        protected override async Task OnClosingAsync()
        {
            this.clientLinkManager.Close();
            lock (this.messageReceivePumpSyncLock)
            {
                if (this.receivePump != null)
                {
                    this.receivePumpCancellationTokenSource.Cancel();
                    this.receivePumpCancellationTokenSource.Dispose();
                    this.receivePump = null;
                }
            }
            await this.ReceiveLinkManager.CloseAsync().ConfigureAwait(false);
            await this.RequestResponseLinkManager.CloseAsync().ConfigureAwait(false);

            if (this.ownsConnection)
            {
                await this.ServiceBusConnection.CloseAsync().ConfigureAwait(false);
            }
        }

        protected virtual async Task<IList<Message>> OnReceiveAsync(int maxMessageCount, TimeSpan serverWaitTime)
        {
            ReceivingAmqpLink receiveLink = null;

            if (this.isSessionReceiver)
            {
                this.ThrowIfSessionLockLost();
            }

            try
            {
                var timeoutHelper = new TimeoutHelper(serverWaitTime, true);
                if(!this.ReceiveLinkManager.TryGetOpenedObject(out receiveLink))
                {
                    MessagingEventSource.Log.CreatingNewLink(this.ClientId, this.isSessionReceiver, this.SessionIdInternal, false, this.LinkException);
                    receiveLink = await this.ReceiveLinkManager.GetOrCreateAsync(timeoutHelper.RemainingTime()).ConfigureAwait(false);
                }

                IList<Message> brokeredMessages = null;

                while (timeoutHelper.RemainingTime() > TimeSpan.Zero)
                {
                    this.ThrowIfClosed();

                    IEnumerable<AmqpMessage> amqpMessages = null;
                    var hasMessages = await Task.Factory.FromAsync(
                        (c, s) => receiveLink.BeginReceiveRemoteMessages(maxMessageCount, DefaultBatchFlushInterval, timeoutHelper.RemainingTime(), c, s),
                        a => receiveLink.EndReceiveMessages(a, out amqpMessages),
                        this).ConfigureAwait(false);
                    Exception exception;
                    if ((exception = receiveLink.GetInnerException()) != null)
                    {
                        throw exception;
                    }

                    if (hasMessages && amqpMessages != null)
                    {
                        foreach (var amqpMessage in amqpMessages)
                        {
                            if (this.ReceiveMode == ReceiveMode.ReceiveAndDelete)
                            {
                                receiveLink.DisposeDelivery(amqpMessage, true, AmqpConstants.AcceptedOutcome);
                            }

                            var message = AmqpMessageConverter.AmqpMessageToSBMessage(amqpMessage);

                            if (this.ReceiveMode == ReceiveMode.PeekLock &&
                               message.SystemProperties.LockedUntilUtc <= DateTime.UtcNow)
                            {
                                receiveLink.ReleaseMessage(amqpMessage);
                                continue;
                            }
                            if (brokeredMessages == null)
                            {
                                brokeredMessages = new List<Message>();
                            }

                            brokeredMessages.Add(message);
                        }

                        if(brokeredMessages != null)
                        {
                            break;
                        }
                    }
                }

                return brokeredMessages;
            }
            catch (Exception exception)
            {
                throw AmqpExceptionHelper.GetClientException(exception, receiveLink?.GetTrackingId(), null, receiveLink?.Session.IsClosing() ?? false);
            }
        }

        protected virtual async Task<IList<Message>> OnPeekAsync(long fromSequenceNumber, int messageCount = 1)
        {
            try
            {
                var amqpRequestMessage = AmqpRequestMessage.CreateRequest(
                        ManagementConstants.Operations.PeekMessageOperation,
                        this.OperationTimeout,
                        null);

                amqpRequestMessage.Map[ManagementConstants.Properties.FromSequenceNumber] = fromSequenceNumber;
                amqpRequestMessage.Map[ManagementConstants.Properties.MessageCount] = messageCount;

                if (!string.IsNullOrWhiteSpace(this.SessionIdInternal))
                {
                    amqpRequestMessage.Map[ManagementConstants.Properties.SessionId] = this.SessionIdInternal;
                }

                var messages = new List<Message>();

                var amqpResponseMessage = await this.ExecuteRequestResponseAsync(amqpRequestMessage).ConfigureAwait(false);
                if (amqpResponseMessage.StatusCode == AmqpResponseStatusCode.OK)
                {
                    Message message = null;
                    var messageList = amqpResponseMessage.GetListValue<AmqpMap>(ManagementConstants.Properties.Messages);
                    foreach (AmqpMap entry in messageList)
                    {
                        var payload = (ArraySegment<byte>)entry[ManagementConstants.Properties.Message];
                        var amqpMessage = AmqpMessage.CreateAmqpStreamMessage(new BufferListStream(new[] { payload }), true);
                        message = AmqpMessageConverter.AmqpMessageToSBMessage(amqpMessage);
                        messages.Add(message);
                    }

                    if (message != null)
                    {
                        this.LastPeekedSequenceNumber = message.SystemProperties.SequenceNumber;
                    }

                    return messages;
                }

                if (amqpResponseMessage.StatusCode == AmqpResponseStatusCode.NoContent ||
                    (amqpResponseMessage.StatusCode == AmqpResponseStatusCode.NotFound && Equals(AmqpClientConstants.MessageNotFoundError, amqpResponseMessage.GetResponseErrorCondition())))
                {
                    return messages;
                }

                throw amqpResponseMessage.ToMessagingContractException();
            }
            catch (Exception exception)
            {
                throw AmqpExceptionHelper.GetClientException(exception);
            }
        }

        protected virtual async Task<IList<Message>> OnReceiveDeferredMessageAsync(long[] sequenceNumbers)
        {
            var messages = new List<Message>();
            try
            {
                var amqpRequestMessage = AmqpRequestMessage.CreateRequest(ManagementConstants.Operations.ReceiveBySequenceNumberOperation, this.OperationTimeout, null);
                amqpRequestMessage.Map[ManagementConstants.Properties.SequenceNumbers] = sequenceNumbers;
                amqpRequestMessage.Map[ManagementConstants.Properties.ReceiverSettleMode] = (uint)(this.ReceiveMode == ReceiveMode.ReceiveAndDelete ? 0 : 1);

                var response = await this.ExecuteRequestResponseAsync(amqpRequestMessage).ConfigureAwait(false);

                if (response.StatusCode == AmqpResponseStatusCode.OK)
                {
                    var amqpMapList = response.GetListValue<AmqpMap>(ManagementConstants.Properties.Messages);
                    foreach (var entry in amqpMapList)
                    {
                        var payload = (ArraySegment<byte>)entry[ManagementConstants.Properties.Message];
                        var amqpMessage = AmqpMessage.CreateAmqpStreamMessage(new BufferListStream(new[] { payload }), true);
                        var message = AmqpMessageConverter.AmqpMessageToSBMessage(amqpMessage);
                        if (entry.TryGetValue<Guid>(ManagementConstants.Properties.LockToken, out var lockToken))
                        {
                            message.SystemProperties.LockTokenGuid = lockToken;
                            this.requestResponseLockedMessages.AddOrUpdate(lockToken, message.SystemProperties.LockedUntilUtc);
                        }

                        messages.Add(message);
                    }
                }
                else
                {
                    throw response.ToMessagingContractException();
                }
            }
            catch (Exception exception)
            {
                throw AmqpExceptionHelper.GetClientException(exception);
            }

            return messages;
        }

        protected virtual Task OnCompleteAsync(IEnumerable<string> lockTokens)
        {
            var lockTokenGuids = lockTokens.Select(lt => new Guid(lt)).ToArray();
            if (lockTokenGuids.Any(lt => this.requestResponseLockedMessages.Contains(lt)))
            {
                return this.DisposeMessageRequestResponseAsync(lockTokenGuids, DispositionStatus.Completed);
            }
            return this.DisposeMessagesAsync(lockTokenGuids, AmqpConstants.AcceptedOutcome);
        }

        protected virtual Task OnAbandonAsync(string lockToken, IDictionary<string, object> propertiesToModify = null)
        {
            var lockTokens = new[] { new Guid(lockToken) };
            if (lockTokens.Any(lt => this.requestResponseLockedMessages.Contains(lt)))
            {
                return this.DisposeMessageRequestResponseAsync(lockTokens, DispositionStatus.Abandoned, propertiesToModify);
            }
            return this.DisposeMessagesAsync(lockTokens, GetAbandonOutcome(propertiesToModify));
        }

        protected virtual Task OnDeferAsync(string lockToken, IDictionary<string, object> propertiesToModify = null)
        {
            var lockTokens = new[] { new Guid(lockToken) };
            if (lockTokens.Any(lt => this.requestResponseLockedMessages.Contains(lt)))
            {
                return this.DisposeMessageRequestResponseAsync(lockTokens, DispositionStatus.Defered, propertiesToModify);
            }
            return this.DisposeMessagesAsync(lockTokens, GetDeferOutcome(propertiesToModify));
        }

        protected virtual Task OnDeadLetterAsync(string lockToken, IDictionary<string, object> propertiesToModify = null, string deadLetterReason = null, string deadLetterErrorDescription = null)
        {
            if (deadLetterReason != null && deadLetterReason.Length > Constants.MaxDeadLetterReasonLength)
            {
                throw new ArgumentOutOfRangeException(nameof(deadLetterReason), $"Maximum permitted length is {Constants.MaxDeadLetterReasonLength}");
            }

            if (deadLetterErrorDescription != null && deadLetterErrorDescription.Length > Constants.MaxDeadLetterReasonLength)
            {
                throw new ArgumentOutOfRangeException(nameof(deadLetterErrorDescription), $"Maximum permitted length is {Constants.MaxDeadLetterReasonLength}");
            }
            
            var lockTokens = new[] { new Guid(lockToken) };
            if (lockTokens.Any(lt => this.requestResponseLockedMessages.Contains(lt)))
            {
                return this.DisposeMessageRequestResponseAsync(lockTokens, DispositionStatus.Suspended, propertiesToModify, deadLetterReason, deadLetterErrorDescription);
            }

            return this.DisposeMessagesAsync(lockTokens, GetRejectedOutcome(propertiesToModify, deadLetterReason, deadLetterErrorDescription));
        }

        protected virtual async Task<DateTime> OnRenewLockAsync(string lockToken)
        {
            DateTime lockedUntilUtc;
            try
            {
                // Create an AmqpRequest Message to renew  lock
                var amqpRequestMessage = AmqpRequestMessage.CreateRequest(ManagementConstants.Operations.RenewLockOperation, this.OperationTimeout, null);
                amqpRequestMessage.Map[ManagementConstants.Properties.LockTokens] = new[] { new Guid(lockToken) };

                var amqpResponseMessage = await this.ExecuteRequestResponseAsync(amqpRequestMessage).ConfigureAwait(false);

                if (amqpResponseMessage.StatusCode == AmqpResponseStatusCode.OK)
                {
                    var lockedUntilUtcTimes = amqpResponseMessage.GetValue<IEnumerable<DateTime>>(ManagementConstants.Properties.Expirations);
                    lockedUntilUtc = lockedUntilUtcTimes.First();
                }
                else
                {
                    throw amqpResponseMessage.ToMessagingContractException();
                }
            }
            catch (Exception exception)
            {
                throw AmqpExceptionHelper.GetClientException(exception);
            }

            return lockedUntilUtc;
        }

        /// <summary> </summary>
        protected virtual void OnMessageHandler(
            MessageHandlerOptions registerHandlerOptions,
            Func<Message, CancellationToken, Task> callback)
        {
            MessagingEventSource.Log.RegisterOnMessageHandlerStart(this.ClientId, registerHandlerOptions);

            lock (this.messageReceivePumpSyncLock)
            {
                if (this.receivePump != null)
                {
                    throw new InvalidOperationException(Resources.MessageHandlerAlreadyRegistered);
                }

                this.receivePumpCancellationTokenSource = new CancellationTokenSource();
                this.receivePump = new MessageReceivePump(this, registerHandlerOptions, callback, this.ServiceBusConnection.Endpoint.Authority, this.receivePumpCancellationTokenSource.Token);
            }

            try
            {
                this.receivePump.StartPump();
            }
            catch (Exception exception)
            {
                MessagingEventSource.Log.RegisterOnMessageHandlerException(this.ClientId, exception);
                lock (this.messageReceivePumpSyncLock)
                {
                    if (this.receivePump != null)
                    {
                        this.receivePumpCancellationTokenSource.Cancel();
                        this.receivePumpCancellationTokenSource.Dispose();
                        this.receivePump = null;
                    }
                }

                throw;
            }

            MessagingEventSource.Log.RegisterOnMessageHandlerStop(this.ClientId);
        }

        static void CloseSession(ReceivingAmqpLink link)
        {
            link.Session.SafeClose();
        }

        static void CloseRequestResponseSession(RequestResponseAmqpLink requestResponseAmqpLink)
        {
            requestResponseAmqpLink.Session.SafeClose();
        }

        async Task<Message> ProcessMessage(Message message)
        {
            var processedMessage = message;
            foreach (var plugin in this.RegisteredPlugins)
            {
                try
                {
                    MessagingEventSource.Log.PluginCallStarted(plugin.Name, message.MessageId);
                    processedMessage = await plugin.AfterMessageReceive(message).ConfigureAwait(false);
                    MessagingEventSource.Log.PluginCallCompleted(plugin.Name, message.MessageId);
                }
                catch (Exception ex)
                {
                    MessagingEventSource.Log.PluginCallFailed(plugin.Name, message.MessageId, ex);
                    if (!plugin.ShouldContinueOnException)
                    {
                        throw;
                    }
                }
            }
            return processedMessage;
        }

        async Task<IList<Message>> ProcessMessages(IList<Message> messageList)
        {
            if (this.RegisteredPlugins.Count < 1)
            {
                return messageList;
            }

            var processedMessageList = new List<Message>();
            foreach (var message in messageList)
            {
                var processedMessage = await this.ProcessMessage(message).ConfigureAwait(false);
                processedMessageList.Add(processedMessage);
            }

            return processedMessageList;
        }

        async Task DisposeMessagesAsync(IEnumerable<Guid> lockTokens, Outcome outcome)
        {
            if(this.isSessionReceiver)
            {
                this.ThrowIfSessionLockLost();
            }

            var timeoutHelper = new TimeoutHelper(this.OperationTimeout, true);
            List<ArraySegment<byte>> deliveryTags = this.ConvertLockTokensToDeliveryTags(lockTokens);

            ReceivingAmqpLink receiveLink = null;
            try
            {
                if (!this.ReceiveLinkManager.TryGetOpenedObject(out receiveLink))
                {
                    MessagingEventSource.Log.CreatingNewLink(this.ClientId, this.isSessionReceiver, this.SessionIdInternal, false, this.LinkException);
                    receiveLink = await this.ReceiveLinkManager.GetOrCreateAsync(timeoutHelper.RemainingTime()).ConfigureAwait(false);
                }

                var disposeMessageTasks = new Task<Outcome>[deliveryTags.Count];
                var i = 0;
                foreach (ArraySegment<byte> deliveryTag in deliveryTags)
                {
                    disposeMessageTasks[i++] = Task.Factory.FromAsync(
                        (c, s) => receiveLink.BeginDisposeMessage(deliveryTag, outcome, true, timeoutHelper.RemainingTime(), c, s),
                        a => receiveLink.EndDisposeMessage(a),
                        this);
                }

                var outcomes = await Task.WhenAll(disposeMessageTasks).ConfigureAwait(false);
                Error error = null;
                foreach (var item in outcomes)
                {
                    var disposedOutcome = item.DescriptorCode == Rejected.Code && ((error = ((Rejected)item).Error) != null) ? item : null;
                    if (disposedOutcome != null)
                    {
                        if (error.Condition.Equals(AmqpErrorCode.NotFound))
                        {
                            if (this.isSessionReceiver)
                            {
                                throw new SessionLockLostException(Resources.SessionLockExpiredOnMessageSession);
                            }

                            throw new MessageLockLostException(Resources.MessageLockLost);
                        }

                        throw error.ToMessagingContractException();
                    }
                }
            }
            catch (Exception exception)
            {
                if (exception is OperationCanceledException &&
                    receiveLink != null && receiveLink.State != AmqpObjectState.Opened)
                {
                    // The link state is lost, We need to return a non-retriable error.
                    MessagingEventSource.Log.LinkStateLost(this.ClientId, receiveLink.Name, receiveLink.State, this.isSessionReceiver, exception);
                    if (this.isSessionReceiver)
                    {
                        throw new SessionLockLostException(Resources.SessionLockExpiredOnMessageSession);
                    }

                    throw new MessageLockLostException(Resources.MessageLockLost);
                }

                throw AmqpExceptionHelper.GetClientException(exception);
            }
        }

        async Task DisposeMessageRequestResponseAsync(Guid[] lockTokens, DispositionStatus dispositionStatus, IDictionary<string, object> propertiesToModify = null, string deadLetterReason = null, string deadLetterDescription = null)
        {
            try
            {
                // Create an AmqpRequest Message to update disposition
                var amqpRequestMessage = AmqpRequestMessage.CreateRequest(ManagementConstants.Operations.UpdateDispositionOperation, this.OperationTimeout, null);
                amqpRequestMessage.Map[ManagementConstants.Properties.LockTokens] = lockTokens;
                amqpRequestMessage.Map[ManagementConstants.Properties.DispositionStatus] = dispositionStatus.ToString().ToLowerInvariant();

                if (deadLetterReason != null)
                {
                    amqpRequestMessage.Map[ManagementConstants.Properties.DeadLetterReason] = deadLetterReason;
                }

                if (deadLetterDescription != null)
                {
                    amqpRequestMessage.Map[ManagementConstants.Properties.DeadLetterDescription] = deadLetterDescription;
                }

                if (propertiesToModify != null)
                {
                    var amqpPropertiesToModify = new AmqpMap();
                    foreach (var pair in propertiesToModify)
                    {
                        if (AmqpMessageConverter.TryGetAmqpObjectFromNetObject(pair.Value, MappingType.ApplicationProperty, out var amqpObject))
                        {
                            amqpPropertiesToModify[new MapKey(pair.Key)] = amqpObject;
                        }
                        else
                        {
                            throw new NotSupportedException(Resources.InvalidAmqpMessageProperty.FormatForUser(pair.Key.GetType()));
                        }
                    }

                    if (amqpPropertiesToModify.Count > 0)
                    {
                        amqpRequestMessage.Map[ManagementConstants.Properties.PropertiesToModify] = amqpPropertiesToModify;
                    }
                }

                if (!string.IsNullOrWhiteSpace(this.SessionIdInternal))
                {
                    amqpRequestMessage.Map[ManagementConstants.Properties.SessionId] = this.SessionIdInternal;
                }

                var amqpResponseMessage = await this.ExecuteRequestResponseAsync(amqpRequestMessage).ConfigureAwait(false);
                if (amqpResponseMessage.StatusCode != AmqpResponseStatusCode.OK)
                {
                    throw amqpResponseMessage.ToMessagingContractException();
                }
            }
            catch (Exception exception)
            {
                throw AmqpExceptionHelper.GetClientException(exception);
            }
        }

        async Task<ReceivingAmqpLink> CreateLinkAsync(TimeSpan timeout)
        {
            FilterSet filterMap = null;

            MessagingEventSource.Log.AmqpReceiveLinkCreateStart(this.ClientId, false, this.EntityType, this.Path);

            if (this.isSessionReceiver)
            {
                filterMap = new FilterSet { { AmqpClientConstants.SessionFilterName, this.SessionIdInternal } };
            }

            var amqpLinkSettings = new AmqpLinkSettings
            {
                Role = true,
                TotalLinkCredit = (uint)this.PrefetchCount,
                AutoSendFlow = this.PrefetchCount > 0,
                Source = new Source { Address = this.Path, FilterSet = filterMap },
                SettleType = (this.ReceiveMode == ReceiveMode.PeekLock) ? SettleMode.SettleOnDispose : SettleMode.SettleOnSend
            };

            if (this.EntityType != null)
            {
                amqpLinkSettings.AddProperty(AmqpClientConstants.EntityTypeName, (int)this.EntityType);
            }

            amqpLinkSettings.AddProperty(AmqpClientConstants.TimeoutName, (uint)timeout.TotalMilliseconds);

            var endpointUri = new Uri(this.ServiceBusConnection.Endpoint, this.Path);
            var claims = new[] { ClaimConstants.Listen };
            var amqpSendReceiveLinkCreator = new AmqpSendReceiveLinkCreator(this.Path, this.ServiceBusConnection, endpointUri, claims, this.CbsTokenProvider, amqpLinkSettings, this.ClientId);
            Tuple<AmqpObject, DateTime> linkDetails = await amqpSendReceiveLinkCreator.CreateAndOpenAmqpLinkAsync().ConfigureAwait(false);

            var receivingAmqpLink = (ReceivingAmqpLink) linkDetails.Item1;
            var activeSendReceiveClientLink = new ActiveSendReceiveClientLink(
                receivingAmqpLink,
                endpointUri,
                endpointUri.AbsoluteUri,
                claims,
                linkDetails.Item2);

            this.clientLinkManager.SetActiveSendReceiveLink(activeSendReceiveClientLink);

            MessagingEventSource.Log.AmqpReceiveLinkCreateStop(this.ClientId);

            return receivingAmqpLink;
        }

        // TODO: Consolidate the link creation paths
        async Task<RequestResponseAmqpLink> CreateRequestResponseLinkAsync(TimeSpan timeout)
        {
            var entityPath = this.Path + '/' + AmqpClientConstants.ManagementAddress;

            MessagingEventSource.Log.AmqpReceiveLinkCreateStart(this.ClientId, true, this.EntityType, entityPath);
            var amqpLinkSettings = new AmqpLinkSettings();
            amqpLinkSettings.AddProperty(AmqpClientConstants.EntityTypeName, AmqpClientConstants.EntityTypeManagement);

            var endpointUri = new Uri(this.ServiceBusConnection.Endpoint, entityPath);
            string[] claims = { ClaimConstants.Manage, ClaimConstants.Listen };
            var amqpRequestResponseLinkCreator = new AmqpRequestResponseLinkCreator(entityPath, this.ServiceBusConnection, endpointUri, claims, this.CbsTokenProvider, amqpLinkSettings, this.ClientId);
            var linkDetails = await amqpRequestResponseLinkCreator.CreateAndOpenAmqpLinkAsync().ConfigureAwait(false);

            var requestResponseAmqpLink = (RequestResponseAmqpLink)linkDetails.Item1;
            var activeRequestResponseClientLink = new ActiveRequestResponseLink(
                requestResponseAmqpLink,
                endpointUri,
                endpointUri.AbsoluteUri,
                claims,
                linkDetails.Item2);
            this.clientLinkManager.SetActiveRequestResponseLink(activeRequestResponseClientLink);

            MessagingEventSource.Log.AmqpReceiveLinkCreateStop(this.ClientId);
            return requestResponseAmqpLink;
        }

        void OnSessionReceiverLinkClosed(object sender, EventArgs e)
        {
            var receivingAmqpLink = (ReceivingAmqpLink)sender;
            if (receivingAmqpLink != null)
            {
                var exception = receivingAmqpLink.GetInnerException();
                if (!(exception is SessionLockLostException))
                {
                    exception = new SessionLockLostException("Session lock lost. Accept a new session", exception);
                }

                this.LinkException = exception;
                MessagingEventSource.Log.SessionReceiverLinkClosed(this.ClientId, this.SessionIdInternal, this.LinkException);
            }
        }

        List<ArraySegment<byte>> ConvertLockTokensToDeliveryTags(IEnumerable<Guid> lockTokens)
        {
            return lockTokens.Select(lockToken => new ArraySegment<byte>(lockToken.ToByteArray())).ToList();
        }

        void ThrowIfNotPeekLockMode()
        {
            if (this.ReceiveMode != ReceiveMode.PeekLock)
            {
                throw Fx.Exception.AsError(new InvalidOperationException("The operation is only supported in 'PeekLock' receive mode."));
            }
        }

        void ThrowIfSessionLockLost()
        {
            if (this.LinkException != null)
            {
                throw this.LinkException;
            }
        }

        Outcome GetAbandonOutcome(IDictionary<string, object> propertiesToModify)
        {
            return this.GetModifiedOutcome(propertiesToModify, false);
        }

        Outcome GetDeferOutcome(IDictionary<string, object> propertiesToModify)
        {
            return this.GetModifiedOutcome(propertiesToModify, true);
        }

        Outcome GetModifiedOutcome(IDictionary<string, object> propertiesToModify, bool undeliverableHere)
        {
            Modified modified = new Modified();
            if (undeliverableHere)
            {
                modified.UndeliverableHere = true;
            }

            if (propertiesToModify != null)
            {
                modified.MessageAnnotations = new Fields();
                foreach (var pair in propertiesToModify)
                {
                    if (AmqpMessageConverter.TryGetAmqpObjectFromNetObject(pair.Value, MappingType.ApplicationProperty, out var amqpObject))
                    {
                        modified.MessageAnnotations.Add(pair.Key, amqpObject);
                    }
                    else
                    {
                        throw new NotSupportedException(Resources.InvalidAmqpMessageProperty.FormatForUser(pair.Key.GetType()));
                    }
                }
            }

            return modified;
        }

        Rejected GetRejectedOutcome(IDictionary<string, object> propertiesToModify, string deadLetterReason, string deadLetterErrorDescription)
        {
            var rejected = AmqpConstants.RejectedOutcome;
            if (deadLetterReason != null || deadLetterErrorDescription != null || propertiesToModify != null)
            {
                rejected = new Rejected { Error = new Error { Condition = AmqpClientConstants.DeadLetterName, Info = new Fields() } };
                if (deadLetterReason != null)
                {
                    rejected.Error.Info.Add(Message.DeadLetterReasonHeader, deadLetterReason);
                }

                if (deadLetterErrorDescription != null)
                {
                    rejected.Error.Info.Add(Message.DeadLetterErrorDescriptionHeader, deadLetterErrorDescription);
                }

                foreach (var pair in propertiesToModify)
                {
                    if (AmqpMessageConverter.TryGetAmqpObjectFromNetObject(pair.Value, MappingType.ApplicationProperty, out var amqpObject))
                    {
<<<<<<< HEAD
                        rejected.Error.Info.Add(pair.Key, amqpObject);
=======
                        object amqpObject;
                        if (AmqpMessageConverter.TryGetAmqpObjectFromNetObject(pair.Value, MappingType.ApplicationProperty, out amqpObject))
                        {
                            rejected.Error.Info.Add(pair.Key, amqpObject);
                        }
                        else
                        {
                            throw new NotSupportedException(Resources.InvalidAmqpMessageProperty.FormatForUser(pair.Key.GetType()));
                        }
>>>>>>> 468d02fd
                    }
                }
            }

            return rejected;
        }
    }
}<|MERGE_RESOLUTION|>--- conflicted
+++ resolved
@@ -1457,19 +1457,11 @@
                 {
                     if (AmqpMessageConverter.TryGetAmqpObjectFromNetObject(pair.Value, MappingType.ApplicationProperty, out var amqpObject))
                     {
-<<<<<<< HEAD
                         rejected.Error.Info.Add(pair.Key, amqpObject);
-=======
-                        object amqpObject;
-                        if (AmqpMessageConverter.TryGetAmqpObjectFromNetObject(pair.Value, MappingType.ApplicationProperty, out amqpObject))
-                        {
-                            rejected.Error.Info.Add(pair.Key, amqpObject);
-                        }
-                        else
-                        {
-                            throw new NotSupportedException(Resources.InvalidAmqpMessageProperty.FormatForUser(pair.Key.GetType()));
-                        }
->>>>>>> 468d02fd
+                    }
+                    else
+                    {
+                        throw new NotSupportedException(Resources.InvalidAmqpMessageProperty.FormatForUser(pair.Key.GetType()));
                     }
                 }
             }
