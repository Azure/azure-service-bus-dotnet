--- conflicted
+++ resolved
@@ -92,11 +92,7 @@
             ReceiveMode receiveMode = ReceiveMode.PeekLock,
             RetryPolicy retryPolicy = null,
             int prefetchCount = Constants.DefaultClientPrefetchCount)
-<<<<<<< HEAD
-            : this(entityPath, null, receiveMode, new ServiceBusConnection(connectionString), null, retryPolicy, prefetchCount)
-=======
-            : this(entityPath, null, receiveMode, new ServiceBusNamespaceConnection(connectionString), null, null, retryPolicy, prefetchCount)
->>>>>>> dd56c4fc
+            : this(entityPath, null, receiveMode, new ServiceBusConnection(connectionString), null, null, retryPolicy, prefetchCount)
         {
             if (string.IsNullOrWhiteSpace(connectionString))
             {
@@ -106,27 +102,10 @@
             this.ownsConnection = true;
         }
 
-        /// <summary>
-<<<<<<< HEAD
-        /// Creates a new AMQP MessageReceiver
-        /// </summary>
-        /// <param name="serviceBusConnection">Connection object to the service bus namespace.</param>
-        /// <param name="entityPath">The path of the entity for this receiver. For Queues this will be the name, but for Subscriptions this will be the path.
-        /// You can use <see cref="EntityNameHelper.FormatSubscriptionPath(string, string)"/>, to help create this path.</param>
-        /// <param name="receiveMode">The <see cref="ServiceBus.ReceiveMode"/> used to specify how messages are received. Defaults to PeekLock mode.</param>
-        /// <param name="retryPolicy">The <see cref="RetryPolicy"/> that will be used when communicating with Service Bus. Defaults to <see cref="RetryPolicy.Default"/></param>
-        /// <param name="prefetchCount">The <see cref="PrefetchCount"/> that specifies the upper limit of messages this receiver
-        /// will actively receive regardless of whether a receive operation is pending. Defaults to 0.</param>
-        public MessageReceiver(
-            ServiceBusConnection serviceBusConnection,
-            string entityPath,
-            ReceiveMode receiveMode = ReceiveMode.PeekLock,
-            RetryPolicy retryPolicy = null,
-            int prefetchCount = Constants.DefaultClientPrefetchCount)
-            : this(entityPath, null, receiveMode, serviceBusConnection, null, retryPolicy, prefetchCount)
-        {
-            this.ownsConnection = false;
-=======
+            this.ownsConnection = true;
+        }
+
+        /// <summary>
         /// Creates a new MessageReceiver from a specified endpoint, entity path, and token provider.
         /// </summary>
         /// <param name="endpoint">Fully qualified domain name for Service Bus. Most likely, {yournamespace}.servicebus.windows.net</param>
@@ -158,19 +137,35 @@
             }
 
             this.ownsConnection = true;
->>>>>>> dd56c4fc
+        }
+
+        /// <summary>
+        /// Creates a new AMQP MessageReceiver
+        /// </summary>
+        /// <param name="serviceBusConnection">Connection object to the service bus namespace.</param>
+        /// <param name="entityPath">The path of the entity for this receiver. For Queues this will be the name, but for Subscriptions this will be the path.
+        /// You can use <see cref="EntityNameHelper.FormatSubscriptionPath(string, string)"/>, to help create this path.</param>
+        /// <param name="receiveMode">The <see cref="ServiceBus.ReceiveMode"/> used to specify how messages are received. Defaults to PeekLock mode.</param>
+        /// <param name="retryPolicy">The <see cref="RetryPolicy"/> that will be used when communicating with Service Bus. Defaults to <see cref="RetryPolicy.Default"/></param>
+        /// <param name="prefetchCount">The <see cref="PrefetchCount"/> that specifies the upper limit of messages this receiver
+        /// will actively receive regardless of whether a receive operation is pending. Defaults to 0.</param>
+        public MessageReceiver(
+            ServiceBusConnection serviceBusConnection,
+            string entityPath,
+            ReceiveMode receiveMode = ReceiveMode.PeekLock,
+            RetryPolicy retryPolicy = null,
+            int prefetchCount = Constants.DefaultClientPrefetchCount)
+            : this(entityPath, null, receiveMode, serviceBusConnection, null, retryPolicy, prefetchCount)
+        {
+            this.ownsConnection = false;
         }
 
         internal MessageReceiver(
             string entityPath,
             MessagingEntityType? entityType,
             ReceiveMode receiveMode,
-<<<<<<< HEAD
-            ServiceBusConnectionBase serviceBusConnection,
-=======
             ServiceBusConnection serviceBusConnection,
             ITokenProvider tokenProvider,
->>>>>>> dd56c4fc
             ICbsTokenProvider cbsTokenProvider,
             RetryPolicy retryPolicy,
             int prefetchCount = Constants.DefaultClientPrefetchCount,
@@ -189,7 +184,6 @@
             this.ReceiveMode = receiveMode;
             this.Path = entityPath;
             this.EntityType = entityType;
-<<<<<<< HEAD
 
             if (cbsTokenProvider != null)
             {
@@ -204,10 +198,6 @@
                 throw new NotImplementedException();
             }
 
-=======
-            tokenProvider = tokenProvider ?? this.ServiceBusConnection.CreateTokenProvider();
-            this.CbsTokenProvider = cbsTokenProvider ?? new TokenProviderAdapter(tokenProvider, this.ServiceBusConnection.OperationTimeout);
->>>>>>> dd56c4fc
             this.SessionIdInternal = sessionId;
             this.isSessionReceiver = isSessionReceiver;
             this.ReceiveLinkManager = new FaultTolerantAmqpObject<ReceivingAmqpLink>(this.CreateLinkAsync, CloseSession);
