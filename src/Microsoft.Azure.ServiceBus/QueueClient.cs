--- conflicted
+++ resolved
@@ -17,13 +17,8 @@
         MessageSender innerSender;
         MessageReceiver innerReceiver;
 
-<<<<<<< HEAD
         protected QueueClient(ServiceBusConnection serviceBusConnection, string entityPath, ReceiveMode receiveMode)
             : base($"{nameof(QueueClient)}{ClientEntity.GetNextId()}({entityPath})")
-=======
-        internal QueueClient(ServiceBusConnectionSettings connectionSettings, ReceiveMode receiveMode)
-            : base($"{nameof(QueueClient)}{ClientEntity.GetNextId()}({connectionSettings.EntityPath})")
->>>>>>> d61e62c0
         {
             this.ServiceBusConnection = serviceBusConnection;
             this.QueueName = entityPath;
@@ -46,11 +41,6 @@
                 this.InnerReceiver.PrefetchCount = value;
             }
         }
-
-
-        protected object ThisLock { get; } = new object();
-
-        protected ServiceBusConnection ServiceBusConnection { get; }
 
         internal MessageSender InnerSender
         {
@@ -90,6 +80,10 @@
             }
         }
 
+        protected object ThisLock { get; } = new object();
+
+        protected ServiceBusConnection ServiceBusConnection { get; }
+
         public static QueueClient CreateFromConnectionString(string entityConnectionString)
         {
             return CreateFromConnectionString(entityConnectionString, ReceiveMode.PeekLock);
@@ -123,13 +117,7 @@
                 throw Fx.Exception.Argument(nameof(namespaceConnection), "Entity Path is null");
             }
 
-<<<<<<< HEAD
             return namespaceConnection.CreateQueueClient(namespaceConnection, entityPath, mode);
-=======
-            var connectionSettings = new ServiceBusConnectionSettings(connectionString) { EntityPath = path };
-
-            return Create(connectionSettings, mode);
->>>>>>> d61e62c0
         }
 
         public static QueueClient Create(ServiceBusEntityConnection entityConnection)
@@ -139,35 +127,18 @@
 
         public static QueueClient Create(ServiceBusEntityConnection entityConnection, ReceiveMode mode)
         {
-<<<<<<< HEAD
             if (entityConnection == null)
-=======
-            if (connectionSettings == null)
-            {
-                throw Fx.Exception.ArgumentNull(nameof(connectionSettings));
-            }
-
-            if (string.IsNullOrWhiteSpace(connectionSettings.EntityPath))
->>>>>>> d61e62c0
             {
                 throw Fx.Exception.Argument(nameof(entityConnection), "Namespace Connection is null. Create a connection using the NamespaceConnection class");
             }
 
-<<<<<<< HEAD
             return entityConnection.CreateQueueClient(entityConnection, mode);
-=======
-            return connectionSettings.CreateQueueClient(mode);
->>>>>>> d61e62c0
-        }
-
-        public sealed override Task CloseAsync()
-        {
-<<<<<<< HEAD
+        }
+
+        public sealed override async Task CloseAsync()
+        {
             await this.InnerReceiver.CloseAsync().ConfigureAwait(false);
             await this.OnCloseAsync().ConfigureAwait(false);
-=======
-            return this.OnCloseAsync();
->>>>>>> d61e62c0
         }
 
         /// <summary>
@@ -178,7 +149,7 @@
         /// <returns>A Task that completes when the send operations is done.</returns>
         public Task SendAsync(BrokeredMessage brokeredMessage)
         {
-            return this.SendAsync(new[] { brokeredMessage });
+            return this.SendAsync(new BrokeredMessage[] { brokeredMessage });
         }
 
         public async Task SendAsync(IEnumerable<BrokeredMessage> brokeredMessages)
@@ -220,7 +191,7 @@
 
         public async Task<BrokeredMessage> ReceiveBySequenceNumberAsync(long sequenceNumber)
         {
-            IList<BrokeredMessage> messages = await this.ReceiveBySequenceNumberAsync(new long[] {sequenceNumber});
+            IList<BrokeredMessage> messages = await this.ReceiveBySequenceNumberAsync(new long[] { sequenceNumber });
             if (messages != null && messages.Count > 0)
             {
                 return messages[0];
@@ -237,14 +208,14 @@
             }
             catch (Exception)
             {
-                //TODO: Log Receive Exception
+                // TODO: Log Receive Exception
                 throw;
             }
         }
 
         public Task CompleteAsync(Guid lockToken)
         {
-            return this.CompleteAsync(new[] { lockToken });
+            return this.CompleteAsync(new Guid[] { lockToken });
         }
 
         public async Task CompleteAsync(IEnumerable<Guid> lockTokens)
@@ -262,7 +233,7 @@
 
         public Task AbandonAsync(Guid lockToken)
         {
-            return this.AbandonAsync(new[] { lockToken });
+            return this.AbandonAsync(new Guid[] { lockToken });
         }
 
         public async Task AbandonAsync(IEnumerable<Guid> lockTokens)
@@ -292,7 +263,7 @@
             }
             catch (Exception)
             {
-                //TODO: Log Complete Exception
+                // TODO: Log Complete Exception
                 throw;
             }
 
@@ -301,7 +272,7 @@
 
         public Task DeferAsync(Guid lockToken)
         {
-            return this.DeferAsync(new[] { lockToken });
+            return this.DeferAsync(new Guid[] { lockToken });
         }
 
         public async Task DeferAsync(IEnumerable<Guid> lockTokens)
@@ -319,7 +290,7 @@
 
         public Task DeadLetterAsync(Guid lockToken)
         {
-            return this.DeadLetterAsync(new[] { lockToken });
+            return this.DeadLetterAsync(new Guid[] { lockToken });
         }
 
         public async Task DeadLetterAsync(IEnumerable<Guid> lockTokens)
@@ -343,7 +314,7 @@
             }
             catch (Exception)
             {
-                //TODO: Log Complete Exception
+                // TODO: Log Complete Exception
                 throw;
             }
         }
