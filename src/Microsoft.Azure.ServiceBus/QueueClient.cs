--- conflicted
+++ resolved
@@ -90,17 +90,7 @@
             {
                 throw Fx.Exception.ArgumentNullOrWhiteSpace(connectionString);
             }
-<<<<<<< HEAD
             
-=======
-            if (string.IsNullOrWhiteSpace(entityPath))
-            {
-                throw Fx.Exception.ArgumentNullOrWhiteSpace(entityPath);
-            }
-
-            var tokenProvider = this.ServiceBusConnection.CreateTokenProvider();
-            this.CbsTokenProvider = new TokenProviderAdapter(tokenProvider, this.ServiceBusConnection.OperationTimeout);
->>>>>>> dd56c4fc
             this.ownsConnection = true;
         }
 
@@ -123,17 +113,8 @@
             RetryPolicy retryPolicy = null)
             : this(new ServiceBusConnection(endpoint, transportType, retryPolicy), entityPath, receiveMode, retryPolicy)
         {
-<<<<<<< HEAD
             this.ServiceBusConnection.TokenProvider = tokenProvider ?? throw Fx.Exception.ArgumentNull(nameof(tokenProvider));
             this.CbsTokenProvider = new TokenProviderAdapter(this.ServiceBusConnection.TokenProvider, this.ServiceBusConnection.OperationTimeout);
-=======
-            if (tokenProvider == null)
-            {
-                throw Fx.Exception.ArgumentNull(nameof(tokenProvider));
-            }
-
-            this.CbsTokenProvider = new TokenProviderAdapter(tokenProvider, this.ServiceBusConnection.OperationTimeout);
->>>>>>> dd56c4fc
             this.ownsConnection = true;
         }
 
