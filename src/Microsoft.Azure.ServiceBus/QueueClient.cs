﻿// Copyright (c) Microsoft. All rights reserved.
// Licensed under the MIT license. See LICENSE file in the project root for full license information.

namespace Microsoft.Azure.ServiceBus
{
    using System;
    using System.Collections.Generic;
    using System.Threading;
    using System.Threading.Tasks;
    using Amqp;
    using Core;
    using Primitives;

    /// <summary>
    /// Anchor class - all Queue client operations start here.
    /// </summary>
    public sealed class QueueClient : ClientEntity, IQueueClient
    {
        public QueueClient(string connectionString, string entityPath, ReceiveMode receiveMode = ReceiveMode.PeekLock, RetryPolicy retryPolicy = null)
            : this(new ServiceBusNamespaceConnection(connectionString), entityPath, receiveMode, retryPolicy ?? RetryPolicy.Default)
        {
        }

        QueueClient(ServiceBusNamespaceConnection serviceBusConnection, string entityPath, ReceiveMode receiveMode, RetryPolicy retryPolicy)
            : base($"{nameof(QueueClient)}{ClientEntity.GetNextId()}({entityPath})", retryPolicy)
        {
            this.QueueName = entityPath;
            this.ReceiveMode = receiveMode;
<<<<<<< HEAD
            this.InnerClient = new AmqpClient(this.ClientId, serviceBusConnection, entityPath, MessagingEntityType.Queue, receiveMode);
=======
            this.InnerClient = new AmqpClient(serviceBusConnection, entityPath, MessagingEntityType.Queue, retryPolicy, receiveMode);
>>>>>>> 9754784c
        }

        public string QueueName { get; }

        public ReceiveMode ReceiveMode { get; private set; }

        public string Path => this.QueueName;

        internal IInnerSenderReceiver InnerClient { get; }

        public override async Task OnClosingAsync()
        {
            await this.InnerClient.OnClosingAsync().ConfigureAwait(false);
        }

        /// <summary>
        /// Send <see cref="Message"/> to Queue.
        /// <see cref="SendAsync(Message)"/> sends the <see cref="Message"/> to a Service Gateway, which in-turn will forward the Message to the queue.
        /// </summary>
        /// <param name="message">the <see cref="Message"/> to be sent.</param>
        /// <returns>A Task that completes when the send operations is done.</returns>
        public Task SendAsync(Message message)
        {
            return this.SendAsync(new[] { message });
        }

        public Task SendAsync(IList<Message> messageList)
        {
            return this.InnerClient.InnerSender.SendAsync(messageList);
        }

        public Task CompleteAsync(string lockToken)
        {
            return this.InnerClient.InnerReceiver.CompleteAsync(lockToken);
        }

        public Task AbandonAsync(string lockToken)
        {
            return this.InnerClient.InnerReceiver.AbandonAsync(lockToken);
        }

        public Task DeadLetterAsync(string lockToken)
        {
            return this.InnerClient.InnerReceiver.DeadLetterAsync(lockToken);
        }

        /// <summary>Asynchronously processes a message.</summary>
        /// <param name="handler"></param>
        public void RegisterMessageHandler(Func<Message, CancellationToken, Task> handler)
        {
            this.InnerClient.InnerReceiver.RegisterMessageHandler(handler);
        }

        /// <summary>Asynchronously processes a message.</summary>
        /// <param name="handler"></param>
        /// <param name="registerMessageHandlerOptions">Options associated with message pump processing.</param>
        public void RegisterMessageHandler(Func<Message, CancellationToken, Task> handler, RegisterMessageHandlerOptions registerMessageHandlerOptions)
        {
            this.InnerClient.InnerReceiver.RegisterMessageHandler(handler, registerMessageHandlerOptions);
        }

        /// <summary>Register a session handler.</summary>
        /// <param name="handler"></param>
        public void RegisterSessionHandler(Func<IMessageSession, Message, CancellationToken, Task> handler)
        {
            var sessionHandlerOptions = new RegisterSessionHandlerOptions();
            this.RegisterSessionHandler(handler, sessionHandlerOptions);
        }

        /// <summary>Register a session handler.</summary>
        /// <param name="handler"></param>
        /// <param name="registerSessionHandlerOptions">Options associated with session pump processing.</param>
        public void RegisterSessionHandler(Func<IMessageSession, Message, CancellationToken, Task> handler, RegisterSessionHandlerOptions registerSessionHandlerOptions)
        {
            this.InnerClient.RegisterSessionHandler(handler, registerSessionHandlerOptions);
        }

        /// <summary>
        /// Sends a scheduled message
        /// </summary>
        /// <param name="message">Message to be scheduled</param>
        /// <param name="scheduleEnqueueTimeUtc">Time of enqueue</param>
        /// <returns>Sequence number that is needed for cancelling.</returns>
        public Task<long> ScheduleMessageAsync(Message message, DateTimeOffset scheduleEnqueueTimeUtc)
        {
            return this.InnerClient.InnerSender.ScheduleMessageAsync(message, scheduleEnqueueTimeUtc);
        }

        /// <summary>
        /// Cancels a scheduled message
        /// </summary>
        /// <param name="sequenceNumber">Returned on scheduling a message.</param>
        /// <returns></returns>
        public Task CancelScheduledMessageAsync(long sequenceNumber)
        {
            return this.InnerClient.InnerSender.CancelScheduledMessageAsync(sequenceNumber);
        }
    }
}<|MERGE_RESOLUTION|>--- conflicted
+++ resolved
@@ -26,11 +26,7 @@
         {
             this.QueueName = entityPath;
             this.ReceiveMode = receiveMode;
-<<<<<<< HEAD
-            this.InnerClient = new AmqpClient(this.ClientId, serviceBusConnection, entityPath, MessagingEntityType.Queue, receiveMode);
-=======
-            this.InnerClient = new AmqpClient(serviceBusConnection, entityPath, MessagingEntityType.Queue, retryPolicy, receiveMode);
->>>>>>> 9754784c
+            this.InnerClient = new AmqpClient(this.ClientId, serviceBusConnection, entityPath, MessagingEntityType.Queue, retryPolicy, receiveMode);
         }
 
         public string QueueName { get; }
