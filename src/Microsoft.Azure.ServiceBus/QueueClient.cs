﻿// Copyright (c) Microsoft. All rights reserved.
// Licensed under the MIT license. See LICENSE file in the project root for full license information.

namespace Microsoft.Azure.ServiceBus
{
    using System;
    using System.Collections.Generic;
    using System.Threading;
    using System.Threading.Tasks;
    using Amqp;
    using Core;
    using Microsoft.Azure.Amqp;
    using Primitives;

    /// <summary>
    /// Anchor class - all Queue client operations start here.
    /// </summary>
    public sealed class QueueClient : ClientEntity, IQueueClient
    {
        readonly bool ownsConnection;
        readonly object syncLock;
        MessageSender innerSender;
        MessageReceiver innerReceiver;
        AmqpSessionClient sessionClient;
        SessionPumpHost sessionPumpHost;

        /// <summary>
        /// Instantiates a new <see cref="QueueClient"/> to perform operations on a queue.
        /// </summary>
        /// <param name="connectionStringBuilder"><see cref="ServiceBusConnectionStringBuilder"/> having namespace and queue information.</param>
        /// <param name="receiveMode">Mode of receive of messages. Defaults to <see cref="ReceiveMode"/>.PeekLock.</param>
        /// <param name="retryPolicy">Retry policy for queue operations. Defaults to <see cref="RetryPolicy.Default"/></param>
        public QueueClient(ServiceBusConnectionStringBuilder connectionStringBuilder, ReceiveMode receiveMode = ReceiveMode.PeekLock, RetryPolicy retryPolicy = null)
            : this(connectionStringBuilder.GetNamespaceConnectionString(), connectionStringBuilder.EntityPath, receiveMode, retryPolicy)
        {
        }

        /// <summary>
        /// Instantiates a new <see cref="QueueClient"/> to perform operations on a queue.
        /// </summary>
        /// <param name="connectionString">Namespace connection string. <remarks>Should not contain queue information.</remarks></param>
        /// <param name="entityPath">Path to the queue</param>
        /// <param name="receiveMode">Mode of receive of messages. Defaults to <see cref="ReceiveMode"/>.PeekLock.</param>
        /// <param name="retryPolicy">Retry policy for queue operations. Defaults to <see cref="RetryPolicy.Default"/></param>
        public QueueClient(string connectionString, string entityPath, ReceiveMode receiveMode = ReceiveMode.PeekLock, RetryPolicy retryPolicy = null)
            : this(new ServiceBusNamespaceConnection(connectionString), entityPath, receiveMode, retryPolicy ?? RetryPolicy.Default)
        {
            if (string.IsNullOrWhiteSpace(connectionString))
            {
                throw Fx.Exception.ArgumentNullOrWhiteSpace(connectionString);
            }
            if (string.IsNullOrWhiteSpace(entityPath))
            {
                throw Fx.Exception.ArgumentNullOrWhiteSpace(entityPath);
            }

            this.ownsConnection = true;
        }

        QueueClient(ServiceBusNamespaceConnection serviceBusConnection, string entityPath, ReceiveMode receiveMode, RetryPolicy retryPolicy)
            : base($"{nameof(QueueClient)}{ClientEntity.GetNextId()}({entityPath})", retryPolicy)
        {
            this.syncLock = new object();
            this.QueueName = entityPath;
            this.ReceiveMode = receiveMode;
            this.ServiceBusConnection = serviceBusConnection;
            this.TokenProvider = TokenProvider.CreateSharedAccessSignatureTokenProvider(
                serviceBusConnection.SasKeyName,
                serviceBusConnection.SasKey);
            this.CbsTokenProvider = new TokenProviderAdapter(this.TokenProvider, serviceBusConnection.OperationTimeout);
        }

        public string QueueName { get; }

        public ReceiveMode ReceiveMode { get; }

        public string Path => this.QueueName;

        /// <summary>
        /// Gets or sets the number of messages that the queue client can simultaneously request.
        /// </summary>
        /// <value>The number of messages that the queue client can simultaneously request.</value>
        public int PrefetchCount
        {
            get => this.ServiceBusConnection.PrefetchCount;

            set
            {
                this.ServiceBusConnection.PrefetchCount = value;
                if (this.innerReceiver != null)
                {
                    this.innerReceiver.PrefetchCount = value;
                }
            }
        }

        internal MessageSender InnerSender
        {
            get
            {
                if (this.innerSender == null)
                {
                    lock (this.syncLock)
                    {
                        if (this.innerSender == null)
                        {
                            this.innerSender = new AmqpMessageSender(
                                this.QueueName,
                                MessagingEntityType.Queue,
                                this.ServiceBusConnection,
                                this.CbsTokenProvider,
                                this.RetryPolicy);
                        }
                    }
                }

                return this.innerSender;
            }
        }

        internal MessageReceiver InnerReceiver
        {
            get
            {
                if (this.innerReceiver == null)
                {
                    lock (this.syncLock)
                    {
                        if (this.innerReceiver == null)
                        {
                            this.innerReceiver = new AmqpMessageReceiver(
                                this.QueueName,
                                MessagingEntityType.Queue,
                                this.ReceiveMode,
                                this.ServiceBusConnection.PrefetchCount,
                                this.ServiceBusConnection,
                                this.CbsTokenProvider,
                                this.RetryPolicy);
                        }
                    }
                }

                return this.innerReceiver;
            }
        }

        internal AmqpSessionClient SessionClient
        {
            get
            {
                if (this.sessionClient == null)
                {
                    lock (this.syncLock)
                    {
                        if (this.sessionClient == null)
                        {
                            this.sessionClient = new AmqpSessionClient(
                                this.ClientId,
                                this.Path,
                                MessagingEntityType.Queue,
                                this.ReceiveMode,
                                this.ServiceBusConnection.PrefetchCount,
                                this.ServiceBusConnection,
                                this.CbsTokenProvider,
                                this.RetryPolicy);
                        }
                    }
                }

                return this.sessionClient;
            }
        }

        internal SessionPumpHost SessionPumpHost
        {
            get
            {
                if (this.sessionPumpHost == null)
                {
                    lock (this.syncLock)
                    {
                        if (this.sessionPumpHost == null)
                        {
                            this.sessionPumpHost = new SessionPumpHost(
                                this.ClientId,
                                this.ReceiveMode,
                                this.SessionClient);
                        }
                    }
                }

                return this.sessionPumpHost;
            }
        }

<<<<<<< HEAD
        ServiceBusConnection ServiceBusConnection { get; }
=======
        internal ServiceBusConnection ServiceBusConnection { get; set; }
>>>>>>> 074f7fe1

        ICbsTokenProvider CbsTokenProvider { get; }

        TokenProvider TokenProvider { get; }

        public override async Task OnClosingAsync()
        {
            if (this.innerSender != null)
            {
                await this.innerSender.CloseAsync().ConfigureAwait(false);
            }

            if (this.innerReceiver != null)
            {
                await this.innerReceiver.CloseAsync().ConfigureAwait(false);
            }

            this.sessionPumpHost?.Close();

            if (this.ownsConnection)
            {
                await this.ServiceBusConnection.CloseAsync().ConfigureAwait(false);
            }
        }

        /// <summary>
        /// Send <see cref="Message"/> to Queue.
        /// <see cref="SendAsync(Message)"/> sends the <see cref="Message"/> to a Service Gateway, which in-turn will forward the Message to the queue.
        /// </summary>
        /// <param name="message">the <see cref="Message"/> to be sent.</param>
        /// <returns>A Task that completes when the send operations is done.</returns>
        public Task SendAsync(Message message)
        {
            return this.SendAsync(new[] { message });
        }

        public Task SendAsync(IList<Message> messageList)
        {
            return this.InnerSender.SendAsync(messageList);
        }

        public Task CompleteAsync(string lockToken)
        {
            return this.InnerReceiver.CompleteAsync(lockToken);
        }

        public Task AbandonAsync(string lockToken)
        {
            return this.InnerReceiver.AbandonAsync(lockToken);
        }

        public Task DeadLetterAsync(string lockToken)
        {
            return this.InnerReceiver.DeadLetterAsync(lockToken);
        }

        /// <summary>Asynchronously processes a message.</summary>
        /// <param name="handler"></param>
        public void RegisterMessageHandler(Func<Message, CancellationToken, Task> handler)
        {
            this.InnerReceiver.RegisterMessageHandler(handler);
        }

        /// <summary>Asynchronously processes a message.</summary>
        /// <param name="handler"></param>
        /// <param name="messageHandlerOptions">Options associated with message pump processing.</param>
        public void RegisterMessageHandler(Func<Message, CancellationToken, Task> handler, MessageHandlerOptions messageHandlerOptions)
        {
            this.InnerReceiver.RegisterMessageHandler(handler, messageHandlerOptions);
        }

        /// <summary>Register a session handler.</summary>
        /// <param name="handler"></param>
        public void RegisterSessionHandler(Func<IMessageSession, Message, CancellationToken, Task> handler)
        {
            var sessionHandlerOptions = new SessionHandlerOptions();
            this.RegisterSessionHandler(handler, sessionHandlerOptions);
        }

        /// <summary>Register a session handler.</summary>
        /// <param name="handler"></param>
        /// <param name="sessionHandlerOptions">Options associated with session pump processing.</param>
        public void RegisterSessionHandler(Func<IMessageSession, Message, CancellationToken, Task> handler, SessionHandlerOptions sessionHandlerOptions)
        {
            this.SessionPumpHost.OnSessionHandlerAsync(handler, sessionHandlerOptions).GetAwaiter().GetResult();
        }

        /// <summary>
        /// Sends a scheduled message
        /// </summary>
        /// <param name="message">Message to be scheduled</param>
        /// <param name="scheduleEnqueueTimeUtc">Time of enqueue</param>
        /// <returns>Sequence number that is needed for cancelling.</returns>
        public Task<long> ScheduleMessageAsync(Message message, DateTimeOffset scheduleEnqueueTimeUtc)
        {
            return this.InnerSender.ScheduleMessageAsync(message, scheduleEnqueueTimeUtc);
        }

        /// <summary>
        /// Cancels a scheduled message
        /// </summary>
        /// <param name="sequenceNumber">Returned on scheduling a message.</param>
        /// <returns></returns>
        public Task CancelScheduledMessageAsync(long sequenceNumber)
        {
            return this.InnerSender.CancelScheduledMessageAsync(sequenceNumber);
        }
    }
}<|MERGE_RESOLUTION|>--- conflicted
+++ resolved
@@ -193,11 +193,7 @@
             }
         }
 
-<<<<<<< HEAD
-        ServiceBusConnection ServiceBusConnection { get; }
-=======
-        internal ServiceBusConnection ServiceBusConnection { get; set; }
->>>>>>> 074f7fe1
+        internal ServiceBusConnection ServiceBusConnection { get; }
 
         ICbsTokenProvider CbsTokenProvider { get; }
 
