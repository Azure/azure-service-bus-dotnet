﻿// Copyright (c) Microsoft. All rights reserved.
// Licensed under the MIT license. See LICENSE file in the project root for full license information.

namespace Microsoft.Azure.ServiceBus
{
    using System;
    using System.Collections.Generic;
    using System.Threading;
    using System.Threading.Tasks;
    using Microsoft.Azure.Amqp;
    using Microsoft.Azure.ServiceBus.Core;
    using Microsoft.Azure.ServiceBus.Primitives;

    /// <summary>
    /// QueueClient can be used for all basic interactions with a Service Bus Queue.
    /// </summary>
    /// <example>
    /// Create a new QueueClient
    /// <code>
    /// IQueueClient queueClient = new QueueClient(
    ///     namespaceConnectionString,
    ///     queueName,
    ///     ReceiveMode.PeekLock,
    ///     RetryExponential);
    /// </code>
    ///
    /// Send a message to the queue:
    /// <code>
    /// byte[] data = GetData();
    /// await queueClient.SendAsync(data);
    /// </code>
    ///
    /// Register a message handler which will be invoked every time a message is received.
    /// <code>
    /// queueClient.RegisterMessageHandler(
    ///        async (message, token) =&gt;
    ///        {
    ///            // Process the message
    ///            Console.WriteLine($"Received message: SequenceNumber:{message.SystemProperties.SequenceNumber} Body:{Encoding.UTF8.GetString(message.Body)}");
    ///
    ///            // Complete the message so that it is not received again.
    ///            // This can be done only if the queueClient is opened in ReceiveMode.PeekLock mode.
    ///            await queueClient.CompleteAsync(message.SystemProperties.LockToken);
    ///        },
    ///        async (exceptionEvent) =&gt;
    ///        {
    ///            // Process the exception
    ///            Console.WriteLine("Exception = " + exceptionEvent.Exception);
    ///            return Task.CompletedTask;
    ///        });
    /// </code>
    /// </example>
    /// <remarks>Use <see cref="MessageSender"/> or <see cref="MessageReceiver"/> for advanced set of functionality.
    /// It uses AMQP protocol for communicating with servicebus.</remarks>
    public class QueueClient : ClientEntity, IQueueClient
    {
        readonly bool ownsConnection;
        readonly object syncLock;

        int prefetchCount;
        MessageSender innerSender;
        MessageReceiver innerReceiver;
        SessionClient sessionClient;
        SessionPumpHost sessionPumpHost;

        /// <summary>
        /// Instantiates a new <see cref="QueueClient"/> to perform operations on a queue.
        /// </summary>
        /// <param name="connectionStringBuilder"><see cref="ServiceBusConnectionStringBuilder"/> having namespace and queue information.</param>
        /// <param name="receiveMode">Mode of receive of messages. Defaults to <see cref="ReceiveMode"/>.PeekLock.</param>
        /// <param name="retryPolicy">Retry policy for queue operations. Defaults to <see cref="RetryPolicy.Default"/></param>
        /// <remarks>Creates a new connection to the queue, which is opened during the first send/receive operation.</remarks>
        public QueueClient(ServiceBusConnectionStringBuilder connectionStringBuilder, ReceiveMode receiveMode = ReceiveMode.PeekLock, RetryPolicy retryPolicy = null)
            : this(connectionStringBuilder?.GetNamespaceConnectionString(), connectionStringBuilder?.EntityPath, receiveMode, retryPolicy)
        {
        }

        /// <summary>
        /// Instantiates a new <see cref="QueueClient"/> to perform operations on a queue.
        /// </summary>
        /// <param name="connectionString">Namespace connection string. Must not contain queue information.</param>
        /// <param name="entityPath">Name of the queue</param>
        /// <param name="receiveMode">Mode of receive of messages. Defaults to <see cref="ReceiveMode"/>.PeekLock.</param>
        /// <param name="retryPolicy">Retry policy for queue operations. Defaults to <see cref="RetryPolicy.Default"/></param>
        /// <remarks>Creates a new connection to the queue, which is opened during the first send/receive operation.</remarks>
        public QueueClient(string connectionString, string entityPath, ReceiveMode receiveMode = ReceiveMode.PeekLock, RetryPolicy retryPolicy = null)
            : this(new ServiceBusConnection(connectionString), entityPath, receiveMode, retryPolicy ?? RetryPolicy.Default)
        {
            if (string.IsNullOrWhiteSpace(connectionString))
            {
                throw Fx.Exception.ArgumentNullOrWhiteSpace(connectionString);
            }
<<<<<<< HEAD
            if (string.IsNullOrWhiteSpace(entityPath))
            {
                throw Fx.Exception.ArgumentNullOrWhiteSpace(entityPath);
            }

            var tokenProvider = this.ServiceBusConnection.CreateTokenProvider();
            this.CbsTokenProvider = new TokenProviderAdapter(tokenProvider, this.ServiceBusConnection.OperationTimeout);
=======
            
>>>>>>> ebfe7eb0
            this.ownsConnection = true;
        }

        /// <summary>
        /// Creates a new instance of the Queue client using the specified endpoint, entity path, and token provider.
        /// </summary>
        /// <param name="endpoint">Fully qualified domain name for Service Bus. Most likely, {yournamespace}.servicebus.windows.net</param>
        /// <param name="entityPath">Queue path.</param>
        /// <param name="tokenProvider">Token provider which will generate security tokens for authorization.</param>
        /// <param name="transportType">Transport type.</param>
        /// <param name="receiveMode">Mode of receive of messages. Defaults to <see cref="ReceiveMode"/>.PeekLock.</param>
        /// <param name="retryPolicy">Retry policy for queue operations. Defaults to <see cref="RetryPolicy.Default"/></param>
        /// <remarks>Creates a new connection to the queue, which is opened during the first send/receive operation.</remarks>
        public QueueClient(
            string endpoint,
            string entityPath,
            ITokenProvider tokenProvider,
            TransportType transportType = TransportType.Amqp,
            ReceiveMode receiveMode = ReceiveMode.PeekLock,
            RetryPolicy retryPolicy = null)
            : this(new ServiceBusConnection(endpoint, transportType, retryPolicy) {TokenProvider = tokenProvider}, entityPath, receiveMode, retryPolicy)
        {
<<<<<<< HEAD
            if (tokenProvider == null)
            {
                throw Fx.Exception.ArgumentNull(nameof(tokenProvider));
            }

            this.CbsTokenProvider = new TokenProviderAdapter(tokenProvider, this.ServiceBusConnection.OperationTimeout);
=======
>>>>>>> ebfe7eb0
            this.ownsConnection = true;
        }

        /// <summary>
        /// Creates a new instance of the Queue client on a given <see cref="ServiceBusConnection"/>
        /// </summary>
        /// <param name="serviceBusConnection">Connection object to the service bus namespace.</param>
        /// <param name="entityPath">Queue path.</param>
        /// <param name="receiveMode">Mode of receive of messages. Default to <see cref="ReceiveMode"/>.PeekLock.</param>
        /// <param name="retryPolicy">Retry policy for queue operations. Defaults to <see cref="RetryPolicy.Default"/></param>
        public QueueClient(ServiceBusConnection serviceBusConnection, string entityPath, ReceiveMode receiveMode, RetryPolicy retryPolicy)
            : base(nameof(QueueClient), entityPath, retryPolicy)
        {
            MessagingEventSource.Log.QueueClientCreateStart(serviceBusConnection?.Endpoint.Authority, entityPath, receiveMode.ToString());

            if (string.IsNullOrWhiteSpace(entityPath))
            {
                throw Fx.Exception.ArgumentNullOrWhiteSpace(entityPath);
            }

            this.ServiceBusConnection = serviceBusConnection ?? throw new ArgumentNullException(nameof(serviceBusConnection));
            this.syncLock = new object();
            this.QueueName = entityPath;
            this.ReceiveMode = receiveMode;
            this.ownsConnection = false;
            if (this.ServiceBusConnection.TokenProvider != null)
            {
                this.CbsTokenProvider = new TokenProviderAdapter(this.ServiceBusConnection.TokenProvider, this.ServiceBusConnection.OperationTimeout);
            }
            else
            {
                throw new ArgumentNullException($"{nameof(ServiceBusConnection)} doesn't have a valid token provider");
            }

            MessagingEventSource.Log.QueueClientCreateStop(serviceBusConnection.Endpoint.Authority, entityPath, this.ClientId);
        }

        /// <summary>
        /// Gets the name of the queue.
        /// </summary>
        public string QueueName { get; }

        /// <summary>
        /// Gets the <see cref="ServiceBus.ReceiveMode"/> for the QueueClient.
        /// </summary>
        public ReceiveMode ReceiveMode { get; }

        /// <summary>
        /// Duration after which individual operations will timeout.
        /// </summary>
        public override TimeSpan OperationTimeout
        {
            get => this.ServiceBusConnection.OperationTimeout;
            set => this.ServiceBusConnection.OperationTimeout = value;
        }

        /// <summary>
        /// Gets the name of the queue.
        /// </summary>
        public override string Path => this.QueueName;

        /// <summary>
        /// Prefetch speeds up the message flow by aiming to have a message readily available for local retrieval when and before the application asks for one using Receive.
        /// Setting a non-zero value prefetches PrefetchCount number of messages.
        /// Setting the value to zero turns prefetch off.
        /// Defaults to 0.
        /// </summary>
        /// <remarks>
        /// <para>
        /// When Prefetch is enabled, the client will quietly acquire more messages, up to the PrefetchCount limit, than what the application
        /// immediately asks for. The message pump will therefore acquire a message for immediate consumption
        /// that will be returned as soon as available, and the client will proceed to acquire further messages to fill the prefetch buffer in the background.
        /// </para>
        /// <para>
        /// While messages are available in the prefetch buffer, any subsequent ReceiveAsync calls will be immediately satisfied from the buffer, and the buffer is
        /// replenished in the background as space becomes available.If there are no messages available for delivery, the receive operation will drain the
        /// buffer and then wait or block as expected.
        /// </para>
        /// <para>Updates to this value take effect on the next receive call to the service.</para>
        /// </remarks>
        public int PrefetchCount
        {
            get => this.prefetchCount;
            set
            {
                if (value < 0)
                {
                    throw Fx.Exception.ArgumentOutOfRange(nameof(this.PrefetchCount), value, "Value cannot be less than 0.");
                }
                this.prefetchCount = value;
                if (this.innerReceiver != null)
                {
                    this.innerReceiver.PrefetchCount = value;
                }
                if (this.sessionClient != null)
                {
                    this.sessionClient.PrefetchCount = value;
                }
            }
        }

        /// <summary>
        /// Gets a list of currently registered plugins for this QueueClient.
        /// </summary>
        public override IList<ServiceBusPlugin> RegisteredPlugins => this.InnerSender.RegisteredPlugins;

        /// <summary>
        /// Connection object to the service bus namespace.
        /// </summary>
        public override ServiceBusConnection ServiceBusConnection { get; }

        internal MessageSender InnerSender
        {
            get
            {
                if (this.innerSender == null)
                {
                    lock (this.syncLock)
                    {
                        if (this.innerSender == null)
                        {
                            this.innerSender = new MessageSender(
                                this.QueueName,
                                null,
                                MessagingEntityType.Queue,
                                this.ServiceBusConnection,
                                null,
                                this.CbsTokenProvider,
                                this.RetryPolicy);
                        }
                    }
                }

                return this.innerSender;
            }
        }

        internal MessageReceiver InnerReceiver
        {
            get
            {
                if (this.innerReceiver == null)
                {
                    lock (this.syncLock)
                    {
                        if (this.innerReceiver == null)
                        {
                            this.innerReceiver = new MessageReceiver(
                                this.QueueName,
                                MessagingEntityType.Queue,
                                this.ReceiveMode,
                                this.ServiceBusConnection,
                                null,
                                this.CbsTokenProvider,
                                this.RetryPolicy,
                                this.PrefetchCount);
                        }
                    }
                }

                return this.innerReceiver;
            }
        }

        internal SessionClient SessionClient
        {
            get
            {
                if (this.sessionClient == null)
                {
                    lock (this.syncLock)
                    {
                        if (this.sessionClient == null)
                        {
                            this.sessionClient = new SessionClient(
                                this.ClientId,
                                this.Path,
                                MessagingEntityType.Queue,
                                this.ReceiveMode,
                                this.PrefetchCount,
                                this.ServiceBusConnection,
                                null,
                                this.CbsTokenProvider,
                                this.RetryPolicy,
                                this.RegisteredPlugins);


                        }
                    }
                }

                return this.sessionClient;
            }
        }

        internal SessionPumpHost SessionPumpHost
        {
            get
            {
                if (this.sessionPumpHost == null)
                {
                    lock (this.syncLock)
                    {
                        if (this.sessionPumpHost == null)
                        {
                            this.sessionPumpHost = new SessionPumpHost(
                                this.ClientId,
                                this.ReceiveMode,
                                this.SessionClient,
                                this.ServiceBusConnection.Endpoint);
                        }
                    }
                }

                return this.sessionPumpHost;
            }
        }
        
        ICbsTokenProvider CbsTokenProvider { get; }

        /// <summary>
        /// Sends a message to Service Bus.
        /// </summary>
        public Task SendAsync(Message message)
        {
            return this.SendAsync(new[] { message });
        }

        /// <summary>
        /// Sends a list of messages to Service Bus.
        /// </summary>
        public Task SendAsync(IList<Message> messageList)
        {
            this.ThrowIfClosed();

            return this.InnerSender.SendAsync(messageList);
        }

        /// <summary>
        /// Completes a <see cref="Message"/> using its lock token. This will delete the message from the queue.
        /// </summary>
        /// <param name="lockToken">The lock token of the corresponding message to complete.</param>
        /// <remarks>
        /// A lock token can be found in <see cref="Message.SystemPropertiesCollection.LockToken"/>,
        /// only when <see cref="ReceiveMode"/> is set to <see cref="ServiceBus.ReceiveMode.PeekLock"/>.
        /// This operation can only be performed on messages that were received by this client.
        /// </remarks>
        public Task CompleteAsync(string lockToken)
        {
            this.ThrowIfClosed();
            return this.InnerReceiver.CompleteAsync(lockToken);
        }

        /// <summary>
        /// Abandons a <see cref="Message"/> using a lock token. This will make the message available again for processing.
        /// </summary>
        /// <param name="lockToken">The lock token of the corresponding message to abandon.</param>
        /// <param name="propertiesToModify">The properties of the message to modify while abandoning the message.</param>
        /// <remarks>A lock token can be found in <see cref="Message.SystemPropertiesCollection.LockToken"/>,
        /// only when <see cref="ReceiveMode"/> is set to <see cref="ServiceBus.ReceiveMode.PeekLock"/>.
        /// Abandoning a message will increase the delivery count on the message.
        /// This operation can only be performed on messages that were received by this client.
        /// </remarks>
        /// This operation can only be performed on messages that were received by this client.
        public Task AbandonAsync(string lockToken, IDictionary<string, object> propertiesToModify = null)
        {
            this.ThrowIfClosed();
            return this.InnerReceiver.AbandonAsync(lockToken, propertiesToModify);
        }

        /// <summary>
        /// Moves a message to the deadletter sub-queue.
        /// </summary>
        /// <param name="lockToken">The lock token of the corresponding message to deadletter.</param>
        /// <param name="propertiesToModify">The properties of the message to modify while moving to sub-queue.</param>
        /// <remarks>
        /// A lock token can be found in <see cref="Message.SystemPropertiesCollection.LockToken"/>,
        /// only when <see cref="ReceiveMode"/> is set to <see cref="ServiceBus.ReceiveMode.PeekLock"/>.
        /// In order to receive a message from the deadletter queue, you will need a new <see cref="IMessageReceiver"/>, with the corresponding path.
        /// You can use <see cref="EntityNameHelper.FormatDeadLetterPath(string)"/> to help with this.
        /// This operation can only be performed on messages that were received by this receiver.
        /// </remarks>
        public Task DeadLetterAsync(string lockToken, IDictionary<string, object> propertiesToModify = null)
        {
            this.ThrowIfClosed();
            return this.InnerReceiver.DeadLetterAsync(lockToken, propertiesToModify);
        }

        /// <summary>
        /// Moves a message to the deadletter sub-queue.
        /// </summary>
        /// <param name="lockToken">The lock token of the corresponding message to deadletter.</param>
        /// <param name="deadLetterReason">The reason for deadlettering the message.</param>
        /// <param name="deadLetterErrorDescription">The error description for deadlettering the message.</param>
        /// <remarks>
        /// A lock token can be found in <see cref="Message.SystemPropertiesCollection.LockToken"/>,
        /// only when <see cref="ReceiveMode"/> is set to <see cref="ServiceBus.ReceiveMode.PeekLock"/>.
        /// In order to receive a message from the deadletter queue, you will need a new <see cref="IMessageReceiver"/>, with the corresponding path.
        /// You can use <see cref="EntityNameHelper.FormatDeadLetterPath(string)"/> to help with this.
        /// This operation can only be performed on messages that were received by this receiver.
        /// </remarks>
        public Task DeadLetterAsync(string lockToken, string deadLetterReason, string deadLetterErrorDescription = null)
        {
            this.ThrowIfClosed();
            return this.InnerReceiver.DeadLetterAsync(lockToken, deadLetterReason, deadLetterErrorDescription);
        }

        /// <summary>
        /// Receive messages continuously from the entity. Registers a message handler and begins a new thread to receive messages.
        /// This handler(<see cref="Func{Message, CancellationToken, Task}"/>) is awaited on every time a new message is received by the receiver.
        /// </summary>
        /// <param name="handler">A <see cref="Func{Message, CancellationToken, Task}"/> that processes messages.</param>
        /// <param name="exceptionReceivedHandler">A <see cref="Func{T1, TResult}"/> that is invoked during exceptions.
        /// <see cref="ExceptionReceivedEventArgs"/> contains contextual information regarding the exception.</param>
        /// <remarks>Enable prefetch to speed up the receive rate.
        /// Use <see cref="RegisterMessageHandler(Func{Message,CancellationToken,Task}, MessageHandlerOptions)"/> to configure the settings of the pump.</remarks>
        public void RegisterMessageHandler(Func<Message, CancellationToken, Task> handler, Func<ExceptionReceivedEventArgs, Task> exceptionReceivedHandler)
        {
            this.RegisterMessageHandler(handler, new MessageHandlerOptions(exceptionReceivedHandler));
        }

        /// <summary>
        /// Receive messages continuously from the entity. Registers a message handler and begins a new thread to receive messages.
        /// This handler(<see cref="Func{Message, CancellationToken, Task}"/>) is awaited on every time a new message is received by the receiver.
        /// </summary>
        /// <param name="handler">A <see cref="Func{Message, CancellationToken, Task}"/> that processes messages.</param>
        /// <param name="messageHandlerOptions">The <see cref="MessageHandlerOptions"/> options used to configure the settings of the pump.</param>
        /// <remarks>Enable prefetch to speed up the receive rate.</remarks>
        public void RegisterMessageHandler(Func<Message, CancellationToken, Task> handler, MessageHandlerOptions messageHandlerOptions)
        {
            this.ThrowIfClosed();
            this.InnerReceiver.RegisterMessageHandler(handler, messageHandlerOptions);
        }

        /// <summary>
        /// Receive session messages continuously from the queue. Registers a message handler and begins a new thread to receive session-messages.
        /// This handler(<see cref="Func{IMessageSession, Message, CancellationToken, Task}"/>) is awaited on every time a new message is received by the queue client.
        /// </summary>
        /// <param name="handler">A <see cref="Func{IMessageSession, Message, CancellationToken, Task}"/> that processes messages.
        /// <see cref="IMessageSession"/> contains the session information, and must be used to perform Complete/Abandon/Deadletter or other such operations on the <see cref="Message"/></param>
        /// <param name="exceptionReceivedHandler">A <see cref="Func{T1, TResult}"/> that is invoked during exceptions.
        /// <see cref="ExceptionReceivedEventArgs"/> contains contextual information regarding the exception.</param>
        /// <remarks>Enable prefetch to speed up the receive rate.
        /// Use <see cref="RegisterSessionHandler(Func{IMessageSession,Message,CancellationToken,Task}, SessionHandlerOptions)"/> to configure the settings of the pump.</remarks>
        public void RegisterSessionHandler(Func<IMessageSession, Message, CancellationToken, Task> handler, Func<ExceptionReceivedEventArgs, Task> exceptionReceivedHandler)
        {
            var sessionHandlerOptions = new SessionHandlerOptions(exceptionReceivedHandler);
            this.RegisterSessionHandler(handler, sessionHandlerOptions);
        }

        /// <summary>
        /// Receive session messages continuously from the queue. Registers a message handler and begins a new thread to receive session-messages.
        /// This handler(<see cref="Func{IMessageSession, Message, CancellationToken, Task}"/>) is awaited on every time a new message is received by the queue client.
        /// </summary>
        /// <param name="handler">A <see cref="Func{IMessageSession, Message, CancellationToken, Task}"/> that processes messages.
        /// <see cref="IMessageSession"/> contains the session information, and must be used to perform Complete/Abandon/Deadletter or other such operations on the <see cref="Message"/></param>
        /// <param name="sessionHandlerOptions">Options used to configure the settings of the session pump.</param>
        /// <remarks>Enable prefetch to speed up the receive rate. </remarks>
        public void RegisterSessionHandler(Func<IMessageSession, Message, CancellationToken, Task> handler, SessionHandlerOptions sessionHandlerOptions)
        {
            this.ThrowIfClosed();
            this.SessionPumpHost.OnSessionHandler(handler, sessionHandlerOptions);
        }

        /// <summary>
        /// Schedules a message to appear on Service Bus at a later time.
        /// </summary>
        /// <param name="scheduleEnqueueTimeUtc">The UTC time at which the message should be available for processing</param>
        /// <returns>The sequence number of the message that was scheduled.</returns>
        public Task<long> ScheduleMessageAsync(Message message, DateTimeOffset scheduleEnqueueTimeUtc)
        {
            this.ThrowIfClosed();
            return this.InnerSender.ScheduleMessageAsync(message, scheduleEnqueueTimeUtc);
        }

        /// <summary>
        /// Cancels a message that was scheduled.
        /// </summary>
        /// <param name="sequenceNumber">The <see cref="Message.SystemPropertiesCollection.SequenceNumber"/> of the message to be cancelled.</param>
        public Task CancelScheduledMessageAsync(long sequenceNumber)
        {
            this.ThrowIfClosed();
            return this.InnerSender.CancelScheduledMessageAsync(sequenceNumber);
        }

        /// <summary>
        /// Registers a <see cref="ServiceBusPlugin"/> to be used with this queue client.
        /// </summary>
        public override void RegisterPlugin(ServiceBusPlugin serviceBusPlugin)
        {
            this.ThrowIfClosed();
            this.InnerSender.RegisterPlugin(serviceBusPlugin);
            this.InnerReceiver.RegisterPlugin(serviceBusPlugin);
        }

        /// <summary>
        /// Unregisters a <see cref="ServiceBusPlugin"/>.
        /// </summary>
        /// <param name="serviceBusPluginName">The name <see cref="ServiceBusPlugin.Name"/> to be unregistered</param>
        public override void UnregisterPlugin(string serviceBusPluginName)
        {
            this.ThrowIfClosed();
            this.InnerSender.UnregisterPlugin(serviceBusPluginName);
            this.InnerReceiver.UnregisterPlugin(serviceBusPluginName);
        }

        protected override async Task OnClosingAsync()
        {
            if (this.innerSender != null)
            {
                await this.innerSender.CloseAsync().ConfigureAwait(false);
            }

            if (this.innerReceiver != null)
            {
                await this.innerReceiver.CloseAsync().ConfigureAwait(false);
            }

            this.sessionPumpHost?.Close();

            if (this.sessionClient != null)
            {
                await this.sessionClient.CloseAsync().ConfigureAwait(false);
            }

            if (this.ownsConnection)
            {
                await this.ServiceBusConnection.CloseAsync().ConfigureAwait(false);
            }
        }
    }
}<|MERGE_RESOLUTION|>--- conflicted
+++ resolved
@@ -90,17 +90,7 @@
             {
                 throw Fx.Exception.ArgumentNullOrWhiteSpace(connectionString);
             }
-<<<<<<< HEAD
-            if (string.IsNullOrWhiteSpace(entityPath))
-            {
-                throw Fx.Exception.ArgumentNullOrWhiteSpace(entityPath);
-            }
-
-            var tokenProvider = this.ServiceBusConnection.CreateTokenProvider();
-            this.CbsTokenProvider = new TokenProviderAdapter(tokenProvider, this.ServiceBusConnection.OperationTimeout);
-=======
             
->>>>>>> ebfe7eb0
             this.ownsConnection = true;
         }
 
@@ -123,15 +113,6 @@
             RetryPolicy retryPolicy = null)
             : this(new ServiceBusConnection(endpoint, transportType, retryPolicy) {TokenProvider = tokenProvider}, entityPath, receiveMode, retryPolicy)
         {
-<<<<<<< HEAD
-            if (tokenProvider == null)
-            {
-                throw Fx.Exception.ArgumentNull(nameof(tokenProvider));
-            }
-
-            this.CbsTokenProvider = new TokenProviderAdapter(tokenProvider, this.ServiceBusConnection.OperationTimeout);
-=======
->>>>>>> ebfe7eb0
             this.ownsConnection = true;
         }
 
