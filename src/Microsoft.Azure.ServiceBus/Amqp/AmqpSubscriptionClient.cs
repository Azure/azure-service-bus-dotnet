﻿// Copyright (c) Microsoft. All rights reserved.
// Licensed under the MIT license. See LICENSE file in the project root for full license information.

namespace Microsoft.Azure.ServiceBus.Amqp
{
    using System.Threading.Tasks;
    using Microsoft.Azure.Amqp;
    using Microsoft.Azure.Messaging.Amqp;
    using Microsoft.Azure.ServiceBus.Filters;
    using Microsoft.Azure.ServiceBus.Primitives;

    public class AmqpSubscriptionClient : SubscriptionClient
    {
        public AmqpSubscriptionClient(ServiceBusConnection servicebusConnection, string topicPath, string subscriptionName, ReceiveMode mode)
            : base(servicebusConnection, topicPath, subscriptionName, mode)
        {
            this.TokenProvider =
                TokenProvider.CreateSharedAccessSignatureTokenProvider(
                    this.ServiceBusConnection.SasKeyName,
                    this.ServiceBusConnection.SasKey);
            this.CbsTokenProvider = new TokenProviderAdapter(
                this.TokenProvider,
                this.ServiceBusConnection.OperationTimeout);
        }

        internal ICbsTokenProvider CbsTokenProvider { get; }

        TokenProvider TokenProvider { get; }

        protected override MessageReceiver OnCreateMessageReceiver()
        {
<<<<<<< HEAD
            return new AmqpMessageReceiver(this.SubscriptionPath, MessagingEntityType.Subscriber, this.ReceiveMode, this.ServiceBusConnection.PrefetchCount, this.ServiceBusConnection, this.CbsTokenProvider);
=======
            return new AmqpMessageReceiver(
                this.SubscriptionPath,
                MessagingEntityType.Subscriber,
                this.Mode,
                this.ServiceBusConnection.PrefetchCount,
                this.ServiceBusConnection,
                this.CbsTokenProvider);
>>>>>>> 70845266
        }

        protected override async Task<MessageSession> OnAcceptMessageSessionAsync(string sessionId)
        {
<<<<<<< HEAD
            AmqpMessageReceiver receiver = new AmqpMessageReceiver(this.SubscriptionPath, MessagingEntityType.Subscriber, this.ReceiveMode, this.ServiceBusConnection.PrefetchCount, this.ServiceBusConnection, this.CbsTokenProvider, sessionId, true);
=======
            AmqpMessageReceiver receiver = new AmqpMessageReceiver(
                this.SubscriptionPath,
                MessagingEntityType.Subscriber,
                this.Mode,
                this.ServiceBusConnection.PrefetchCount,
                this.ServiceBusConnection,
                this.CbsTokenProvider,
                sessionId,
                true);
>>>>>>> 70845266
            try
            {
                await receiver.GetSessionReceiverLinkAsync().ConfigureAwait(false);
            }
            catch (AmqpException exception)
            {
                // ToDo: Abort the Receiver here
                AmqpExceptionHelper.ToMessagingContract(exception.Error, false);
            }
            MessageSession session = new AmqpMessageSession(receiver.SessionId, receiver.LockedUntilUtc, receiver);
            return session;
        }

        protected override Task OnCloseAsync()
        {
            // Closing the Connection will also close all Links associated with it.
            return this.ServiceBusConnection.CloseAsync();
        }

        protected override async Task OnAddRuleAsync(RuleDescription description)
        {
            try
            {
                var amqpRequestMessage = AmqpRequestMessage.CreateRequest(
                    ManagementConstants.Operations.AddRuleOperation,
                    this.ServiceBusConnection.OperationTimeout,
                    null);
                amqpRequestMessage.Map[ManagementConstants.Properties.RuleName] = description.Name;
                amqpRequestMessage.Map[ManagementConstants.Properties.RuleDescription] =
                    AmqpMessageConverter.GetRuleDescriptionMap(description);

                AmqpResponseMessage response =
                    await
                        ((AmqpMessageReceiver)this.InnerReceiver).ExecuteRequestResponseAsync(amqpRequestMessage)
                            .ConfigureAwait(false);
            }
            catch (AmqpException amqpException)
            {
                throw AmqpExceptionHelper.ToMessagingContract(amqpException.Error);
            }
        }

        protected override async Task OnRemoveRuleAsync(string ruleName)
        {
            try
            {
                var amqpRequestMessage =
                    AmqpRequestMessage.CreateRequest(
                        ManagementConstants.Operations.RemoveRuleOperation,
                        this.ServiceBusConnection.OperationTimeout,
                        null);
                amqpRequestMessage.Map[ManagementConstants.Properties.RuleName] = ruleName;

                AmqpResponseMessage response =
                    await
                        ((AmqpMessageReceiver)this.InnerReceiver).ExecuteRequestResponseAsync(amqpRequestMessage)
                            .ConfigureAwait(false);
            }
            catch (AmqpException amqpException)
            {
                throw AmqpExceptionHelper.ToMessagingContract(amqpException.Error);
            }
        }
    }
}<|MERGE_RESOLUTION|>--- conflicted
+++ resolved
@@ -29,34 +29,26 @@
 
         protected override MessageReceiver OnCreateMessageReceiver()
         {
-<<<<<<< HEAD
-            return new AmqpMessageReceiver(this.SubscriptionPath, MessagingEntityType.Subscriber, this.ReceiveMode, this.ServiceBusConnection.PrefetchCount, this.ServiceBusConnection, this.CbsTokenProvider);
-=======
             return new AmqpMessageReceiver(
                 this.SubscriptionPath,
                 MessagingEntityType.Subscriber,
-                this.Mode,
+                this.ReceiveMode,
                 this.ServiceBusConnection.PrefetchCount,
                 this.ServiceBusConnection,
                 this.CbsTokenProvider);
->>>>>>> 70845266
         }
 
         protected override async Task<MessageSession> OnAcceptMessageSessionAsync(string sessionId)
         {
-<<<<<<< HEAD
-            AmqpMessageReceiver receiver = new AmqpMessageReceiver(this.SubscriptionPath, MessagingEntityType.Subscriber, this.ReceiveMode, this.ServiceBusConnection.PrefetchCount, this.ServiceBusConnection, this.CbsTokenProvider, sessionId, true);
-=======
             AmqpMessageReceiver receiver = new AmqpMessageReceiver(
                 this.SubscriptionPath,
                 MessagingEntityType.Subscriber,
-                this.Mode,
+                this.ReceiveMode,
                 this.ServiceBusConnection.PrefetchCount,
                 this.ServiceBusConnection,
                 this.CbsTokenProvider,
                 sessionId,
                 true);
->>>>>>> 70845266
             try
             {
                 await receiver.GetSessionReceiverLinkAsync().ConfigureAwait(false);
