--- conflicted
+++ resolved
@@ -4,10 +4,7 @@
 namespace Microsoft.Azure.ServiceBus.Amqp
 {
     using Azure.Amqp;
-<<<<<<< HEAD
-=======
     using Primitives;
->>>>>>> ebfe7eb0
     using System;
     using System.Threading;
     using System.Threading.Tasks;
@@ -86,27 +83,6 @@
             try
             {
                 var cbsLink = activeClientLinkObject.Connection.Extensions.Find<AmqpCbsLink>() ?? new AmqpCbsLink(activeClientLinkObject.Connection);
-<<<<<<< HEAD
-
-                MessagingEventSource.Log.AmqpSendAuthenticationTokenStart(activeClientLinkObject.EndpointUri, activeClientLinkObject.Audience, activeClientLinkObject.Audience, activeClientLinkObject.RequiredClaims);
-
-                var renewTokenTask = this.retryPolicy.RunOperation(
-                    async () =>
-                    {
-                        activeClientLinkObject.AuthorizationValidUntilUtc = await cbsLink.SendTokenAsync(
-                            this.cbsTokenProvider,
-                            activeClientLinkObject.EndpointUri,
-                            activeClientLinkObject.Audience,
-                            activeClientLinkObject.Audience,
-                            activeClientLinkObject.RequiredClaims,
-                            ActiveClientLinkManager.SendTokenTimeout).ConfigureAwait(false);
-                    }, ActiveClientLinkManager.SendTokenTimeout);
-
-                await renewTokenTask.ConfigureAwait(false);
-                this.SetRenewCbsTokenTimer(activeClientLinkObject);
-
-                MessagingEventSource.Log.AmqpSendAuthenticationTokenStop();
-=======
                 DateTime cbsTokenExpiresAtUtc = DateTime.MaxValue;
 
                 foreach (var resource in activeClientLinkObject.Audience)
@@ -132,7 +108,6 @@
 
                 activeClientLinkObject.AuthorizationValidUntilUtc = cbsTokenExpiresAtUtc;
                 this.SetRenewCbsTokenTimer(activeClientLinkObject);
->>>>>>> ebfe7eb0
             }
             catch (Exception e)
             {
