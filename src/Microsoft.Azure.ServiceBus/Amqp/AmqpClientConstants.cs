﻿// Copyright (c) Microsoft. All rights reserved.
// Licensed under the MIT license. See LICENSE file in the project root for full license information.

namespace Microsoft.Azure.ServiceBus.Amqp
{
    using System;
    using Microsoft.Azure.Amqp;
    using Microsoft.Azure.Amqp.Encoding;

    class AmqpClientConstants
    {
        // AMQP Management Operation
        public const string ManagementAddress = "$management";
        public const string EntityNameKey = "name";
        public const string PartitionNameKey = "partition";
        public const string ManagementOperationKey = "operation";
        public const string ReadOperationValue = "READ";
        public const string ManagementEntityTypeKey = "type";
        public const string ManagementSecurityTokenKey = "security_token";
        public const string ResponseStatusCode = "status-code";
        public const string ResponseErrorCondition = "error-condition";
        public const string ResponseStatusDescription = "status-description";

        // Filters
        public const string FilterOffsetPartName = "amqp.annotation.x-opt-offset";
        public const string FilterOffset = FilterOffsetPartName + " > ";
        public const string FilterInclusiveOffset = FilterOffsetPartName + " >= ";
        public const string FilterOffsetFormatString = FilterOffset + "'{0}'";
        public const string FilterInclusiveOffsetFormatString = FilterInclusiveOffset + "'{0}'";
        public const string FilterReceivedAtPartNameV1 = "amqp.annotation.x-opt-enqueuedtimeutc";
        public const string FilterReceivedAtPartNameV2 = "amqp.annotation.x-opt-enqueued-time";
        public const string FilterReceivedAt = FilterReceivedAtPartNameV2 + " > ";
        public const string FilterReceivedAtFormatString = FilterReceivedAt + "{0}";
        public static readonly AmqpSymbol SessionFilterName = AmqpConstants.Vendor + ":session-filter";
        public static readonly AmqpSymbol MessageReceiptsFilterName = AmqpConstants.Vendor + ":message-receipts-filter";
        public static readonly AmqpSymbol ClientSideCursorFilterName = AmqpConstants.Vendor + ":client-side-filter";
        public static readonly TimeSpan ClientMinimumTokenRefreshInterval = TimeSpan.FromMinutes(4);

        // Properties
        public static readonly AmqpSymbol AttachEpoch = AmqpConstants.Vendor + ":epoch";
        public static readonly AmqpSymbol BatchFlushIntervalName = AmqpConstants.Vendor + ":batch-flush-interval";
        public static readonly AmqpSymbol EntityTypeName = AmqpConstants.Vendor + ":entity-type";
        public static readonly AmqpSymbol TimeoutName = AmqpConstants.Vendor + ":timeout";

        // Error codes
        public static readonly AmqpSymbol DeadLetterName = AmqpConstants.Vendor + ":dead-letter";
        public static readonly AmqpSymbol TimeoutError = AmqpConstants.Vendor + ":timeout";
        public static readonly AmqpSymbol AddressAlreadyInUseError = AmqpConstants.Vendor + ":address-already-in-use";
        public static readonly AmqpSymbol AuthorizationFailedError = AmqpConstants.Vendor + ":auth-failed";
        public static readonly AmqpSymbol MessageLockLostError = AmqpConstants.Vendor + ":message-lock-lost";
        public static readonly AmqpSymbol SessionLockLostError = AmqpConstants.Vendor + ":session-lock-lost";
        public static readonly AmqpSymbol StoreLockLostError = AmqpConstants.Vendor + ":store-lock-lost";
        public static readonly AmqpSymbol SessionCannotBeLockedError = AmqpConstants.Vendor + ":session-cannot-be-locked";
        public static readonly AmqpSymbol NoMatchingSubscriptionError = AmqpConstants.Vendor + ":no-matching-subscription";
        public static readonly AmqpSymbol ServerBusyError = AmqpConstants.Vendor + ":server-busy";
        public static readonly AmqpSymbol ArgumentError = AmqpConstants.Vendor + ":argument-error";
        public static readonly AmqpSymbol ArgumentOutOfRangeError = AmqpConstants.Vendor + ":argument-out-of-range";
        public static readonly AmqpSymbol PartitionNotOwnedError = AmqpConstants.Vendor + ":partition-not-owned";
        public static readonly AmqpSymbol EntityDisabledError = AmqpConstants.Vendor + ":entity-disabled";
        public static readonly AmqpSymbol PublisherRevokedError = AmqpConstants.Vendor + ":publisher-revoked";
        public static readonly AmqpSymbol OperationCancelledError = AmqpConstants.Vendor + ":operation-cancelled";
        public static readonly AmqpSymbol EntityAlreadyExistsError = AmqpConstants.Vendor + ":entity-already-exists";
        public static readonly AmqpSymbol RelayNotFoundError = AmqpConstants.Vendor + ":relay-not-found";
        public static readonly AmqpSymbol MessageNotFoundError = AmqpConstants.Vendor + ":message-not-found";
<<<<<<< HEAD

        // Filters
        public static readonly AmqpSymbol SessionFilterName = AmqpConstants.Vendor + ":session-filter";
        public static readonly AmqpSymbol LockedUntilUtc = AmqpConstants.Vendor + ":locked-until-utc";
        public static readonly AmqpSymbol MessageReceiptsFilterName = AmqpConstants.Vendor + ":message-receipts-filter";
        public static readonly AmqpSymbol ClientSideCursorFilterName = AmqpConstants.Vendor + ":client-side-filter";
        public static readonly TimeSpan ClientMinimumTokenRefreshInterval = TimeSpan.FromMinutes(4);
        public const string FilterOffsetPartName = "amqp.annotation.x-opt-offset";
        public const string FilterOffset = FilterOffsetPartName + " > ";
        public const string FilterInclusiveOffset = FilterOffsetPartName + " >= ";
        public const string FilterOffsetFormatString = FilterOffset + "'{0}'";
        public const string FilterInclusiveOffsetFormatString = FilterInclusiveOffset + "'{0}'";
        public const string FilterReceivedAtPartNameV1 = "amqp.annotation.x-opt-enqueuedtimeutc";
        public const string FilterReceivedAtPartNameV2 = "amqp.annotation.x-opt-enqueued-time";
        public const string FilterReceivedAt = FilterReceivedAtPartNameV2 + " > ";
        public const string FilterReceivedAtFormatString = FilterReceivedAt + "{0}";

        // AMQP Management Operation
        public const string EntityTypeManagement = "entity-mgmt";
        public const string ManagementAddress = "$management";
        public const string EntityNameKey = "name";
        public const string PartitionNameKey = "partition";
        public const string ManagementOperationKey = "operation";
        public const string ReadOperationValue = "READ";
        public const string ManagementEntityTypeKey = "type";
        public const string ManagementSecurityTokenKey = "security_token";

        public const string ResponseStatusCode = "status-code";
        public const string ResponseErrorCondition = "error-condition";
        public const string ResponseStatusDescription = "status-description";


=======
>>>>>>> d61e62c0
    }
}<|MERGE_RESOLUTION|>--- conflicted
+++ resolved
@@ -11,6 +11,7 @@
     {
         // AMQP Management Operation
         public const string ManagementAddress = "$management";
+        public const string EntityTypeManagement = "entity-mgmt";
         public const string EntityNameKey = "name";
         public const string PartitionNameKey = "partition";
         public const string ManagementOperationKey = "operation";
@@ -62,40 +63,6 @@
         public static readonly AmqpSymbol EntityAlreadyExistsError = AmqpConstants.Vendor + ":entity-already-exists";
         public static readonly AmqpSymbol RelayNotFoundError = AmqpConstants.Vendor + ":relay-not-found";
         public static readonly AmqpSymbol MessageNotFoundError = AmqpConstants.Vendor + ":message-not-found";
-<<<<<<< HEAD
-
-        // Filters
-        public static readonly AmqpSymbol SessionFilterName = AmqpConstants.Vendor + ":session-filter";
         public static readonly AmqpSymbol LockedUntilUtc = AmqpConstants.Vendor + ":locked-until-utc";
-        public static readonly AmqpSymbol MessageReceiptsFilterName = AmqpConstants.Vendor + ":message-receipts-filter";
-        public static readonly AmqpSymbol ClientSideCursorFilterName = AmqpConstants.Vendor + ":client-side-filter";
-        public static readonly TimeSpan ClientMinimumTokenRefreshInterval = TimeSpan.FromMinutes(4);
-        public const string FilterOffsetPartName = "amqp.annotation.x-opt-offset";
-        public const string FilterOffset = FilterOffsetPartName + " > ";
-        public const string FilterInclusiveOffset = FilterOffsetPartName + " >= ";
-        public const string FilterOffsetFormatString = FilterOffset + "'{0}'";
-        public const string FilterInclusiveOffsetFormatString = FilterInclusiveOffset + "'{0}'";
-        public const string FilterReceivedAtPartNameV1 = "amqp.annotation.x-opt-enqueuedtimeutc";
-        public const string FilterReceivedAtPartNameV2 = "amqp.annotation.x-opt-enqueued-time";
-        public const string FilterReceivedAt = FilterReceivedAtPartNameV2 + " > ";
-        public const string FilterReceivedAtFormatString = FilterReceivedAt + "{0}";
-
-        // AMQP Management Operation
-        public const string EntityTypeManagement = "entity-mgmt";
-        public const string ManagementAddress = "$management";
-        public const string EntityNameKey = "name";
-        public const string PartitionNameKey = "partition";
-        public const string ManagementOperationKey = "operation";
-        public const string ReadOperationValue = "READ";
-        public const string ManagementEntityTypeKey = "type";
-        public const string ManagementSecurityTokenKey = "security_token";
-
-        public const string ResponseStatusCode = "status-code";
-        public const string ResponseErrorCondition = "error-condition";
-        public const string ResponseStatusDescription = "status-description";
-
-
-=======
->>>>>>> d61e62c0
     }
 }