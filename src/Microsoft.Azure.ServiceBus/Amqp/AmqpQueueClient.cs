﻿// Copyright (c) Microsoft. All rights reserved.
// Licensed under the MIT license. See LICENSE file in the project root for full license information.

namespace Microsoft.Azure.ServiceBus.Amqp
{
    using System.Threading.Tasks;
    using Microsoft.Azure.Amqp;
    using Microsoft.Azure.ServiceBus.Primitives;

    sealed class AmqpQueueClient : QueueClient
    {
        public AmqpQueueClient(ServiceBusConnection servicebusConnection, string entityPath, ReceiveMode mode)
            : base(servicebusConnection, entityPath, mode)
        {
            this.TokenProvider = TokenProvider.CreateSharedAccessSignatureTokenProvider(this.ServiceBusConnection.SasKeyName, this.ServiceBusConnection.SasKey);
            this.CbsTokenProvider = new TokenProviderAdapter(this.TokenProvider, this.ServiceBusConnection.OperationTimeout);
        }

        internal ICbsTokenProvider CbsTokenProvider { get; }

        TokenProvider TokenProvider { get; }

<<<<<<< HEAD
        protected override MessageSender OnCreateMessageSender()
        {
            return new AmqpMessageSender(this.QueueName, MessagingEntityType.Queue, this.ServiceBusConnection, this.CbsTokenProvider);
        }

        protected override MessageReceiver OnCreateMessageReceiver()
        {
            return new AmqpMessageReceiver(this.QueueName, MessagingEntityType.Queue, this.Mode, this.ServiceBusConnection.PrefetchCount, this.ServiceBusConnection, this.CbsTokenProvider);
        }

        protected override async Task<MessageSession> OnAcceptMessageSessionAsync(string sessionId)
        {
            AmqpMessageReceiver receiver = new AmqpMessageReceiver(this.QueueName, MessagingEntityType.Queue, this.Mode, this.ServiceBusConnection.PrefetchCount, this.ServiceBusConnection, this.CbsTokenProvider, sessionId, true);
            try
=======
        internal static AmqpSettings CreateAmqpSettings(
            Version amqpVersion,
            bool useSslStreamSecurity,
            bool hasTokenProvider,
            string sslHostName = null,
            bool useWebSockets = false,
            bool sslStreamUpgrade = false,
            NetworkCredential networkCredential = null,
            RemoteCertificateValidationCallback certificateValidationCallback = null,
            bool forceTokenProvider = true)
        {
            var settings = new AmqpSettings();
            if (useSslStreamSecurity && !useWebSockets && sslStreamUpgrade)
>>>>>>> d61e62c0
            {
                await receiver.GetSessionReceiverLinkAsync().ConfigureAwait(false);
            }
            catch (AmqpException exception)
            {
                //ToDo: Abort the Receiver here
                AmqpExceptionHelper.ToMessagingContract(exception.Error, false);
            }
<<<<<<< HEAD
            MessageSession session = new AmqpMessageSession(receiver.SessionId, receiver.LockedUntilUtc, receiver);
            return session;
        }

        protected override Task OnCloseAsync()
        {
            // Closing the Connection will also close all Links associated with it.
            return this.ServiceBusConnection.CloseAsync();
=======

            var amqpProvider = new AmqpTransportProvider();
            amqpProvider.Versions.Add(new AmqpVersion(amqpVersion));
            settings.TransportProviders.Add(amqpProvider);

            return settings;
        }

        internal override MessageSender OnCreateMessageSender()
        {
            return new AmqpMessageSender(this);
        }

        internal override MessageReceiver OnCreateMessageReceiver()
        {
            return new AmqpMessageReceiver(this);
        }

        protected override Task OnCloseAsync()
        {
            // Closing the Connection will also close all Links associated with it.
            return this.ConnectionManager.CloseAsync();
        }

        [System.Diagnostics.CodeAnalysis.SuppressMessage(
            "StyleCop.CSharp.NamingRules",
            "SA1305:FieldNamesMustNotUseHungarianNotation",
            Justification = "tpSettings is a local variable.")]
        static TransportSettings CreateTcpTransportSettings(
            string networkHost,
            string hostName,
            int port,
            bool useSslStreamSecurity,
            bool sslStreamUpgrade = false,
            string sslHostName = null,
            X509Certificate2 certificate = null,
            RemoteCertificateValidationCallback certificateValidationCallback = null)
        {
            TcpTransportSettings tcpSettings = new TcpTransportSettings
            {
                Host = networkHost,
                Port = port < 0 ? AmqpConstants.DefaultSecurePort : port,
                ReceiveBufferSize = AmqpConstants.TransportBufferSize,
                SendBufferSize = AmqpConstants.TransportBufferSize
            };

            TransportSettings tpSettings = tcpSettings;
            if (useSslStreamSecurity && !sslStreamUpgrade)
            {
                TlsTransportSettings tlsSettings = new TlsTransportSettings(tcpSettings)
                {
                    TargetHost = sslHostName ?? hostName,
                    Certificate = certificate,
                    CertificateValidationCallback = certificateValidationCallback
                };
                tpSettings = tlsSettings;
            }

            return tpSettings;
        }

        static AmqpConnectionSettings CreateAmqpConnectionSettings(uint maxFrameSize, string containerId, string hostName)
        {
            var connectionSettings = new AmqpConnectionSettings
            {
                MaxFrameSize = maxFrameSize,
                ContainerId = containerId,
                HostName = hostName
            };
            return connectionSettings;
        }

        [System.Diagnostics.CodeAnalysis.SuppressMessage(
            "StyleCop.CSharp.NamingRules",
            "SA1305:FieldNamesMustNotUseHungarianNotation",
            Justification = "tpSettings is a local variable.")]
        async Task<AmqpConnection> CreateConnectionAsync(TimeSpan timeout)
        {
            string hostName = this.ConnectionSettings.Endpoint.Host;
            string networkHost = this.ConnectionSettings.Endpoint.Host;
            int port = this.ConnectionSettings.Endpoint.Port;

            var timeoutHelper = new TimeoutHelper(timeout);
            var amqpSettings = CreateAmqpSettings(
                amqpVersion: this.AmqpVersion,
                useSslStreamSecurity: true,
                hasTokenProvider: true);

            TransportSettings tpSettings = CreateTcpTransportSettings(
                networkHost: networkHost,
                hostName: hostName,
                port: port,
                useSslStreamSecurity: true);

            var initiator = new AmqpTransportInitiator(amqpSettings, tpSettings);
            var transport = await initiator.ConnectTaskAsync(timeoutHelper.RemainingTime()).ConfigureAwait(false);

            var connectionSettings = CreateAmqpConnectionSettings(this.MaxFrameSize, this.ContainerId, hostName);
            var connection = new AmqpConnection(transport, amqpSettings, connectionSettings);
            await connection.OpenAsync(timeoutHelper.RemainingTime()).ConfigureAwait(false);

            // Always create the CBS Link + Session
            var cbsLink = new AmqpCbsLink(connection);
            if (connection.Extensions.Find<AmqpCbsLink>() == null)
            {
                connection.Extensions.Add(cbsLink);
            }

            return connection;
        }

        void CloseConnection(AmqpConnection connection)
        {
            connection.SafeClose();
        }

        /// <summary>
        /// Provides an adapter from TokenProvider to ICbsTokenProvider for AMQP CBS usage.
        /// </summary>
        sealed class TokenProviderAdapter : ICbsTokenProvider
        {
            readonly AmqpQueueClient queueClient;

            public TokenProviderAdapter(AmqpQueueClient queueClient)
            {
                Fx.Assert(queueClient != null, "tokenProvider cannot be null");
                this.queueClient = queueClient;
            }

            public async Task<CbsToken> GetTokenAsync(Uri namespaceAddress, string appliesTo, string[] requiredClaims)
            {
                string claim = requiredClaims?.FirstOrDefault();
                var tokenProvider = this.queueClient.TokenProvider;
                var timeout = this.queueClient.ConnectionSettings.OperationTimeout;
                var token = await tokenProvider.GetTokenAsync(appliesTo, claim, timeout).ConfigureAwait(false);
                return new CbsToken(token.TokenValue, CbsConstants.ServiceBusSasTokenType, token.ExpiresAtUtc);
            }
>>>>>>> d61e62c0
        }
    }
}<|MERGE_RESOLUTION|>--- conflicted
+++ resolved
@@ -20,7 +20,6 @@
 
         TokenProvider TokenProvider { get; }
 
-<<<<<<< HEAD
         protected override MessageSender OnCreateMessageSender()
         {
             return new AmqpMessageSender(this.QueueName, MessagingEntityType.Queue, this.ServiceBusConnection, this.CbsTokenProvider);
@@ -35,30 +34,14 @@
         {
             AmqpMessageReceiver receiver = new AmqpMessageReceiver(this.QueueName, MessagingEntityType.Queue, this.Mode, this.ServiceBusConnection.PrefetchCount, this.ServiceBusConnection, this.CbsTokenProvider, sessionId, true);
             try
-=======
-        internal static AmqpSettings CreateAmqpSettings(
-            Version amqpVersion,
-            bool useSslStreamSecurity,
-            bool hasTokenProvider,
-            string sslHostName = null,
-            bool useWebSockets = false,
-            bool sslStreamUpgrade = false,
-            NetworkCredential networkCredential = null,
-            RemoteCertificateValidationCallback certificateValidationCallback = null,
-            bool forceTokenProvider = true)
-        {
-            var settings = new AmqpSettings();
-            if (useSslStreamSecurity && !useWebSockets && sslStreamUpgrade)
->>>>>>> d61e62c0
             {
                 await receiver.GetSessionReceiverLinkAsync().ConfigureAwait(false);
             }
             catch (AmqpException exception)
             {
-                //ToDo: Abort the Receiver here
+                // ToDo: Abort the Receiver here
                 AmqpExceptionHelper.ToMessagingContract(exception.Error, false);
             }
-<<<<<<< HEAD
             MessageSession session = new AmqpMessageSession(receiver.SessionId, receiver.LockedUntilUtc, receiver);
             return session;
         }
@@ -67,145 +50,6 @@
         {
             // Closing the Connection will also close all Links associated with it.
             return this.ServiceBusConnection.CloseAsync();
-=======
-
-            var amqpProvider = new AmqpTransportProvider();
-            amqpProvider.Versions.Add(new AmqpVersion(amqpVersion));
-            settings.TransportProviders.Add(amqpProvider);
-
-            return settings;
-        }
-
-        internal override MessageSender OnCreateMessageSender()
-        {
-            return new AmqpMessageSender(this);
-        }
-
-        internal override MessageReceiver OnCreateMessageReceiver()
-        {
-            return new AmqpMessageReceiver(this);
-        }
-
-        protected override Task OnCloseAsync()
-        {
-            // Closing the Connection will also close all Links associated with it.
-            return this.ConnectionManager.CloseAsync();
-        }
-
-        [System.Diagnostics.CodeAnalysis.SuppressMessage(
-            "StyleCop.CSharp.NamingRules",
-            "SA1305:FieldNamesMustNotUseHungarianNotation",
-            Justification = "tpSettings is a local variable.")]
-        static TransportSettings CreateTcpTransportSettings(
-            string networkHost,
-            string hostName,
-            int port,
-            bool useSslStreamSecurity,
-            bool sslStreamUpgrade = false,
-            string sslHostName = null,
-            X509Certificate2 certificate = null,
-            RemoteCertificateValidationCallback certificateValidationCallback = null)
-        {
-            TcpTransportSettings tcpSettings = new TcpTransportSettings
-            {
-                Host = networkHost,
-                Port = port < 0 ? AmqpConstants.DefaultSecurePort : port,
-                ReceiveBufferSize = AmqpConstants.TransportBufferSize,
-                SendBufferSize = AmqpConstants.TransportBufferSize
-            };
-
-            TransportSettings tpSettings = tcpSettings;
-            if (useSslStreamSecurity && !sslStreamUpgrade)
-            {
-                TlsTransportSettings tlsSettings = new TlsTransportSettings(tcpSettings)
-                {
-                    TargetHost = sslHostName ?? hostName,
-                    Certificate = certificate,
-                    CertificateValidationCallback = certificateValidationCallback
-                };
-                tpSettings = tlsSettings;
-            }
-
-            return tpSettings;
-        }
-
-        static AmqpConnectionSettings CreateAmqpConnectionSettings(uint maxFrameSize, string containerId, string hostName)
-        {
-            var connectionSettings = new AmqpConnectionSettings
-            {
-                MaxFrameSize = maxFrameSize,
-                ContainerId = containerId,
-                HostName = hostName
-            };
-            return connectionSettings;
-        }
-
-        [System.Diagnostics.CodeAnalysis.SuppressMessage(
-            "StyleCop.CSharp.NamingRules",
-            "SA1305:FieldNamesMustNotUseHungarianNotation",
-            Justification = "tpSettings is a local variable.")]
-        async Task<AmqpConnection> CreateConnectionAsync(TimeSpan timeout)
-        {
-            string hostName = this.ConnectionSettings.Endpoint.Host;
-            string networkHost = this.ConnectionSettings.Endpoint.Host;
-            int port = this.ConnectionSettings.Endpoint.Port;
-
-            var timeoutHelper = new TimeoutHelper(timeout);
-            var amqpSettings = CreateAmqpSettings(
-                amqpVersion: this.AmqpVersion,
-                useSslStreamSecurity: true,
-                hasTokenProvider: true);
-
-            TransportSettings tpSettings = CreateTcpTransportSettings(
-                networkHost: networkHost,
-                hostName: hostName,
-                port: port,
-                useSslStreamSecurity: true);
-
-            var initiator = new AmqpTransportInitiator(amqpSettings, tpSettings);
-            var transport = await initiator.ConnectTaskAsync(timeoutHelper.RemainingTime()).ConfigureAwait(false);
-
-            var connectionSettings = CreateAmqpConnectionSettings(this.MaxFrameSize, this.ContainerId, hostName);
-            var connection = new AmqpConnection(transport, amqpSettings, connectionSettings);
-            await connection.OpenAsync(timeoutHelper.RemainingTime()).ConfigureAwait(false);
-
-            // Always create the CBS Link + Session
-            var cbsLink = new AmqpCbsLink(connection);
-            if (connection.Extensions.Find<AmqpCbsLink>() == null)
-            {
-                connection.Extensions.Add(cbsLink);
-            }
-
-            return connection;
-        }
-
-        void CloseConnection(AmqpConnection connection)
-        {
-            connection.SafeClose();
-        }
-
-        /// <summary>
-        /// Provides an adapter from TokenProvider to ICbsTokenProvider for AMQP CBS usage.
-        /// </summary>
-        sealed class TokenProviderAdapter : ICbsTokenProvider
-        {
-            readonly AmqpQueueClient queueClient;
-
-            public TokenProviderAdapter(AmqpQueueClient queueClient)
-            {
-                Fx.Assert(queueClient != null, "tokenProvider cannot be null");
-                this.queueClient = queueClient;
-            }
-
-            public async Task<CbsToken> GetTokenAsync(Uri namespaceAddress, string appliesTo, string[] requiredClaims)
-            {
-                string claim = requiredClaims?.FirstOrDefault();
-                var tokenProvider = this.queueClient.TokenProvider;
-                var timeout = this.queueClient.ConnectionSettings.OperationTimeout;
-                var token = await tokenProvider.GetTokenAsync(appliesTo, claim, timeout).ConfigureAwait(false);
-                return new CbsToken(token.TokenValue, CbsConstants.ServiceBusSasTokenType, token.ExpiresAtUtc);
-            }
->>>>>>> d61e62c0
         }
     }
 }