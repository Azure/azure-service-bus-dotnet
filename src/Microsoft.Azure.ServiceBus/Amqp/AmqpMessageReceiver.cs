﻿// Copyright (c) Microsoft. All rights reserved.
// Licensed under the MIT license. See LICENSE file in the project root for full license information.

namespace Microsoft.Azure.ServiceBus.Amqp
{
    using System;
    using System.Collections.Concurrent;
    using System.Collections.Generic;
    using System.Linq;
    using System.Threading.Tasks;
    using Microsoft.Azure.Amqp;
    using Microsoft.Azure.Amqp.Encoding;
    using Microsoft.Azure.Amqp.Framing;
    using Microsoft.Azure.Messaging.Amqp;
    using Microsoft.Azure.ServiceBus.Primitives;

    sealed class AmqpMessageReceiver : MessageReceiver
    {
        public static readonly TimeSpan DefaultBatchFlushInterval = TimeSpan.FromMilliseconds(20);

        readonly ConcurrentExpiringSet<Guid> requestResponseLockedMessages;
        readonly string entityName;
        readonly bool isSessionReceiver;

        string sessionId;
        DateTime lockedUntilUtc;

        internal AmqpMessageReceiver(string entityName, MessagingEntityType? entityType, ReceiveMode mode, int prefetchCount, ServiceBusConnection serviceBusConnection, ICbsTokenProvider cbsTokenProvider)
            : this(entityName, entityType, mode, prefetchCount, serviceBusConnection, cbsTokenProvider, null)
        {
        }

        internal AmqpMessageReceiver(string entityName, MessagingEntityType? entityType, ReceiveMode mode, int prefetchCount, ServiceBusConnection serviceBusConnection, ICbsTokenProvider cbsTokenProvider, string sessionId, bool isSessionReceiver = false)
            : base(mode, serviceBusConnection.OperationTimeout)
        {
            this.entityName = entityName;
            this.EntityType = entityType;
            this.ServiceBusConnection = serviceBusConnection;
            this.CbsTokenProvider = cbsTokenProvider;
            this.sessionId = sessionId;
            this.isSessionReceiver = isSessionReceiver;
            this.ReceiveLinkManager = new FaultTolerantAmqpObject<ReceivingAmqpLink>(this.CreateLinkAsync, this.CloseSession);
            this.RequestResponseLinkManager = new FaultTolerantAmqpObject<RequestResponseAmqpLink>(this.CreateRequestResponseLinkAsync, this.CloseRequestResponseSession);
            this.requestResponseLockedMessages = new ConcurrentExpiringSet<Guid>();
            this.PrefetchCount = prefetchCount;
        }

        /// <summary>
        /// Get Prefetch Count configured on the Receiver.
        /// </summary>
        /// <value>The upper limit of events this receiver will actively receive regardless of whether a receive operation is pending.</value>
        public override int PrefetchCount
        {
            get
            {
                return base.PrefetchCount;
            }

            set
            {
                if (value != base.PrefetchCount)
                {
                    ReceivingAmqpLink link;
                    if (this.ReceiveLinkManager.TryGetOpenedObject(out link))
                    {
                        link.SetTotalLinkCredit((uint)value, true, true);
                    }
                }
            }
        }

        public override string Path
        {
            get { return this.entityName; }
        }

        public DateTime LockedUntilUtc
        {
            get { return this.lockedUntilUtc; }
        }

        public string SessionId
        {
            get { return this.sessionId; }
        }

        ServiceBusConnection ServiceBusConnection { get; }

        ICbsTokenProvider CbsTokenProvider { get; }

        FaultTolerantAmqpObject<ReceivingAmqpLink> ReceiveLinkManager { get; }

        FaultTolerantAmqpObject<RequestResponseAmqpLink> RequestResponseLinkManager { get; }

        public override async Task CloseAsync()
        {
            await this.ReceiveLinkManager.CloseAsync().ConfigureAwait(false);
            await this.RequestResponseLinkManager.CloseAsync().ConfigureAwait(false);
        }

        internal async Task GetSessionReceiverLinkAsync(TimeSpan serverWaitTime)
        {
            TimeoutHelper timeoutHelper = new TimeoutHelper(serverWaitTime, true);
            ReceivingAmqpLink receivingAmqpLink = await this.ReceiveLinkManager.GetOrCreateAsync(timeoutHelper.RemainingTime()).ConfigureAwait(false);
            Source source = (Source)receivingAmqpLink.Settings.Source;
            if (!source.FilterSet.TryGetValue<string>(AmqpClientConstants.SessionFilterName, out this.sessionId))
            {
                receivingAmqpLink.Session.SafeClose();
                throw new ServiceBusException(false, Resources.AmqpFieldSessionId);
            }

            long lockedUntilUtcTicks;
            this.lockedUntilUtc = receivingAmqpLink.Settings.Properties.TryGetValue(AmqpClientConstants.LockedUntilUtc, out lockedUntilUtcTicks) ? new DateTime(lockedUntilUtcTicks, DateTimeKind.Utc) : DateTime.MinValue;
        }

        internal async Task<AmqpResponseMessage> ExecuteRequestResponseAsync(AmqpRequestMessage amqpRequestMessage)
        {
            AmqpMessage amqpMessage = amqpRequestMessage.AmqpMessage;
            TimeoutHelper timeoutHelper = new TimeoutHelper(this.OperationTimeout, true);
            RequestResponseAmqpLink requestResponseAmqpLink = await this.RequestResponseLinkManager.GetOrCreateAsync(timeoutHelper.RemainingTime()).ConfigureAwait(false);

            AmqpMessage responseAmqpMessage = await Task.Factory.FromAsync(
                (c, s) => requestResponseAmqpLink.BeginRequest(amqpMessage, timeoutHelper.RemainingTime(), c, s),
                (a) => requestResponseAmqpLink.EndRequest(a),
                this).ConfigureAwait(false);

            AmqpResponseMessage responseMessage = AmqpResponseMessage.CreateResponse(responseAmqpMessage);
            return responseMessage;
        }

        protected override async Task<IList<BrokeredMessage>> OnReceiveAsync(int maxMessageCount, TimeSpan serverWaitTime)
        {
            ReceivingAmqpLink receiveLink = null;
            try
            {
                TimeoutHelper timeoutHelper = new TimeoutHelper(serverWaitTime, true);
                receiveLink = await this.ReceiveLinkManager.GetOrCreateAsync(timeoutHelper.RemainingTime()).ConfigureAwait(false);

                IEnumerable<AmqpMessage> amqpMessages = null;
                bool hasMessages = await Task.Factory.FromAsync(
                    (c, s) => receiveLink.BeginReceiveRemoteMessages(maxMessageCount, AmqpMessageReceiver.DefaultBatchFlushInterval, timeoutHelper.RemainingTime(), c, s),
                    a => receiveLink.EndReceiveMessages(a, out amqpMessages),
                    this).ConfigureAwait(false);

                if (receiveLink.TerminalException != null)
                {
                    throw receiveLink.TerminalException;
                }

                if (hasMessages && amqpMessages != null)
                {
                    IList<BrokeredMessage> brokeredMessages = null;
                    foreach (var amqpMessage in amqpMessages)
                    {
                        if (brokeredMessages == null)
                        {
                            brokeredMessages = new List<BrokeredMessage>();
                        }

                        if (this.ReceiveMode == ReceiveMode.ReceiveAndDelete)
                        {
                            receiveLink.DisposeDelivery(amqpMessage, true, AmqpConstants.AcceptedOutcome);
                        }

                        BrokeredMessage brokeredMessage = AmqpMessageConverter.ClientGetMessage(amqpMessage);
                        brokeredMessage.Receiver = this; // Associate the Message with this Receiver.
                        brokeredMessages.Add(brokeredMessage);
                    }

                    return brokeredMessages;
                }

                return null;
            }
            catch (Exception exception)
            {
                throw AmqpExceptionHelper.GetClientException(exception, receiveLink?.GetTrackingId());
            }
        }

        protected override async Task<IList<BrokeredMessage>> OnPeekAsync(long fromSequenceNumber, int messageCount = 1)
        {
            try
            {
                AmqpRequestMessage requestMessage =
                    AmqpRequestMessage.CreateRequest(
                        ManagementConstants.Operations.PeekMessageOperation,
                        this.OperationTimeout,
                        null);

                requestMessage.Map[ManagementConstants.Properties.FromSequenceNumber] = fromSequenceNumber;
                requestMessage.Map[ManagementConstants.Properties.MessageCount] = messageCount;

                if (!string.IsNullOrWhiteSpace(this.sessionId))
                {
                    requestMessage.Map[ManagementConstants.Properties.SessionId] = this.sessionId;
                }

                List<BrokeredMessage> messages = new List<BrokeredMessage>();

                AmqpResponseMessage response = await this.ExecuteRequestResponseAsync(requestMessage).ConfigureAwait(false);
                if (response.StatusCode == AmqpResponseStatusCode.OK)
                {
                    BrokeredMessage brokeredMessage = null;
                    var messageList = response.GetListValue<AmqpMap>(ManagementConstants.Properties.Messages);
                    foreach (AmqpMap entry in messageList)
                    {
                        var payload = (ArraySegment<byte>)entry[ManagementConstants.Properties.Message];
                        AmqpMessage amqpMessage =
                            AmqpMessage.CreateAmqpStreamMessage(new BufferListStream(new[] { payload }), true);
                        brokeredMessage = AmqpMessageConverter.ClientGetMessage(amqpMessage);
                        messages.Add(brokeredMessage);
                    }

                    if (brokeredMessage != null)
                    {
                        this.LastPeekedSequenceNumber = brokeredMessage.SequenceNumber;
                    }

                    return messages;
                }
                else if (response.StatusCode == AmqpResponseStatusCode.NoContent ||
                        (response.StatusCode == AmqpResponseStatusCode.NotFound && AmqpSymbol.Equals(AmqpClientConstants.MessageNotFoundError, response.GetResponseErrorCondition())))
                {
                    return messages;
                }
                else
                {
                    throw response.ToMessagingContractException();
                }
            }
            catch (Exception exception)
            {
                throw AmqpExceptionHelper.GetClientException(exception);
            }
        }

        protected override async Task<IList<BrokeredMessage>> OnReceiveBySequenceNumberAsync(IEnumerable<long> sequenceNumbers)
        {
            List<BrokeredMessage> messages = new List<BrokeredMessage>();
            try
            {
                AmqpRequestMessage requestMessage = AmqpRequestMessage.CreateRequest(ManagementConstants.Operations.ReceiveBySequenceNumberOperation, this.OperationTimeout, null);
                requestMessage.Map[ManagementConstants.Properties.SequenceNumbers] = sequenceNumbers.ToArray();
                requestMessage.Map[ManagementConstants.Properties.ReceiverSettleMode] = (uint)(this.ReceiveMode == ReceiveMode.ReceiveAndDelete ? 0 : 1);

                AmqpResponseMessage response = await this.ExecuteRequestResponseAsync(requestMessage).ConfigureAwait(false);

                if (response.StatusCode == AmqpResponseStatusCode.OK)
                {
                    IEnumerable<AmqpMap> amqpMapList = response.GetListValue<AmqpMap>(ManagementConstants.Properties.Messages);
                    foreach (AmqpMap entry in amqpMapList)
                    {
                        ArraySegment<byte> payload = (ArraySegment<byte>)entry[ManagementConstants.Properties.Message];
                        AmqpMessage amqpMessage = AmqpMessage.CreateAmqpStreamMessage(new BufferListStream(new[] { payload }), true);
                        BrokeredMessage brokeredMessage = AmqpMessageConverter.ClientGetMessage(amqpMessage);
                        brokeredMessage.Receiver = this; // Associate the Message with this Receiver.
                        Guid lockToken;
                        if (entry.TryGetValue(ManagementConstants.Properties.LockToken, out lockToken))
                        {
                            brokeredMessage.LockToken = lockToken;
                            this.requestResponseLockedMessages.AddOrUpdate(lockToken, brokeredMessage.LockedUntilUtc);
                        }

                        messages.Add(brokeredMessage);
                    }
                }
                else
                {
                    throw response.ToMessagingContractException();
                }
            }
            catch (Exception exception)
            {
                throw AmqpExceptionHelper.GetClientException(exception);
            }

            return messages;
        }

        protected override async Task OnCompleteAsync(IEnumerable<Guid> lockTokens)
        {
            if (lockTokens.Any((lt) => this.requestResponseLockedMessages.Contains(lt)))
            {
                await this.DisposeMessageRequestResponseAsync(lockTokens, DispositionStatus.Completed).ConfigureAwait(false);
            }
            else
            {
                await this.DisposeMessagesAsync(lockTokens, AmqpConstants.AcceptedOutcome).ConfigureAwait(false);
            }
        }

        protected override async Task OnAbandonAsync(Guid lockToken)
        {
<<<<<<< HEAD
            IEnumerable<Guid> lockTokens = new[] { lockToken };
            try
=======
            if (lockTokens.Any((lt) => this.requestResponseLockedMessages.Contains(lt)))
>>>>>>> 1153c1aa
            {
                await this.DisposeMessageRequestResponseAsync(lockTokens, DispositionStatus.Abandoned).ConfigureAwait(false);
            }
            else
            {
                await this.DisposeMessagesAsync(lockTokens, new Modified()).ConfigureAwait(false);
            }
        }

        protected override async Task OnDeferAsync(Guid lockToken)
        {
<<<<<<< HEAD
            IEnumerable<Guid> lockTokens = new[] { lockToken };
            try
=======
            if (lockTokens.Any((lt) => this.requestResponseLockedMessages.Contains(lt)))
>>>>>>> 1153c1aa
            {
                await this.DisposeMessageRequestResponseAsync(lockTokens, DispositionStatus.Defered).ConfigureAwait(false);
            }
            else
            {
                await this.DisposeMessagesAsync(lockTokens, new Modified() { UndeliverableHere = true }).ConfigureAwait(false);
            }
        }

        protected override async Task OnDeadLetterAsync(Guid lockToken)
        {
<<<<<<< HEAD
            IEnumerable<Guid> lockTokens = new[] { lockToken };
            try
=======
            if (lockTokens.Any((lt) => this.requestResponseLockedMessages.Contains(lt)))
>>>>>>> 1153c1aa
            {
                await this.DisposeMessageRequestResponseAsync(lockTokens, DispositionStatus.Suspended).ConfigureAwait(false);
            }
            else
            {
                await this.DisposeMessagesAsync(lockTokens, AmqpConstants.RejectedOutcome).ConfigureAwait(false);
            }
        }

        protected override async Task<DateTime> OnRenewLockAsync(Guid lockToken)
        {
            DateTime lockedUntilUtc = DateTime.MinValue;
            try
            {
                // Create an AmqpRequest Message to renew  lock
                AmqpRequestMessage requestMessage = AmqpRequestMessage.CreateRequest(ManagementConstants.Operations.RenewLockOperation, this.OperationTimeout, null);
                requestMessage.Map[ManagementConstants.Properties.LockTokens] = new Guid[] { lockToken };

                AmqpResponseMessage response = await this.ExecuteRequestResponseAsync(requestMessage).ConfigureAwait(false);

                if (response.StatusCode == AmqpResponseStatusCode.OK)
                {
                    IEnumerable<DateTime> lockedUntilUtcTimes = response.GetValue<IEnumerable<DateTime>>(ManagementConstants.Properties.Expirations);
                    lockedUntilUtc = lockedUntilUtcTimes.First();
                }
                else
                {
                    throw response.ToMessagingContractException();
                }
            }
            catch (Exception exception)
            {
                throw AmqpExceptionHelper.GetClientException(exception);
            }

            return lockedUntilUtc;
        }

        async Task DisposeMessagesAsync(IEnumerable<Guid> lockTokens, Outcome outcome)
        {
            TimeoutHelper timeoutHelper = new TimeoutHelper(this.OperationTimeout, true);
            IList<ArraySegment<byte>> deliveryTags = this.ConvertLockTokensToDeliveryTags(lockTokens);

            ReceivingAmqpLink receiveLink = null;
            try
            {
                receiveLink = await this.ReceiveLinkManager.GetOrCreateAsync(timeoutHelper.RemainingTime()).ConfigureAwait(false);
                Task<Outcome>[] disposeMessageTasks = new Task<Outcome>[deliveryTags.Count];
                int i = 0;
                foreach (ArraySegment<byte> deliveryTag in deliveryTags)
                {
                    disposeMessageTasks[i++] = Task.Factory.FromAsync(
                        (c, s) => receiveLink.BeginDisposeMessage(deliveryTag, outcome, true, timeoutHelper.RemainingTime(), c, s),
                        a => receiveLink.EndDisposeMessage(a),
                        this);
                }

                Outcome[] outcomes = await Task.WhenAll(disposeMessageTasks).ConfigureAwait(false);
                Error error = null;
                foreach (Outcome item in outcomes)
                {
                    var disposedOutcome = item.DescriptorCode == Rejected.Code && ((error = ((Rejected)item).Error) != null) ? item : null;
                    if (disposedOutcome != null)
                    {
                        if (error.Condition.Equals(AmqpErrorCode.NotFound))
                        {
                            if (this.isSessionReceiver)
                            {
                                throw new SessionLockLostException(Resources.SessionLockExpiredOnMessageSession);
                            }
                            else
                            {
                                throw new MessageLockLostException(Resources.MessageLockLost);
                            }
                        }

                        throw AmqpExceptionHelper.ToMessagingContractException(error);
                    }
                }
            }
            catch (Exception exception)
            {
                if (exception is OperationCanceledException &&
                    receiveLink != null && receiveLink.State != AmqpObjectState.Opened)
                {
                    if (this.isSessionReceiver)
                    {
                        throw new SessionLockLostException(Resources.SessionLockExpiredOnMessageSession);
                    }
                    else
                    {
                        throw new MessageLockLostException(Resources.MessageLockLost);
                    }
                }

                throw AmqpExceptionHelper.GetClientException(exception);
            }
        }

        async Task DisposeMessageRequestResponseAsync(IEnumerable<Guid> lockTokens, DispositionStatus dispositionStatus)
        {
            try
            {
                // Create an AmqpRequest Message to update disposition
                AmqpRequestMessage requestMessage = AmqpRequestMessage.CreateRequest(ManagementConstants.Operations.UpdateDispositionOperation, this.OperationTimeout, null);
                requestMessage.Map[ManagementConstants.Properties.LockTokens] = lockTokens.ToArray();
                requestMessage.Map[ManagementConstants.Properties.DispositionStatus] = dispositionStatus.ToString().ToLowerInvariant();

                AmqpResponseMessage amqpResponseMessage = await this.ExecuteRequestResponseAsync(requestMessage).ConfigureAwait(false);
                if (amqpResponseMessage.StatusCode != AmqpResponseStatusCode.OK)
                {
                    throw amqpResponseMessage.ToMessagingContractException();
                }
            }
            catch (Exception exception)
            {
                throw AmqpExceptionHelper.GetClientException(exception);
            }
        }

        IList<ArraySegment<byte>> ConvertLockTokensToDeliveryTags(IEnumerable<Guid> lockTokens)
        {
            return lockTokens.Select(lockToken => new ArraySegment<byte>(lockToken.ToByteArray())).ToList();
        }

        async Task<ReceivingAmqpLink> CreateLinkAsync(TimeSpan timeout)
        {
            FilterSet filterMap = null;

            MessagingEventSource.Log.AmqpReceiveLinkCreateStart(this.ClientId, false, this.EntityType, this.Path);

            if (this.isSessionReceiver)
            {
                filterMap = new FilterSet { { AmqpClientConstants.SessionFilterName, this.sessionId } };
            }

            AmqpLinkSettings linkSettings = new AmqpLinkSettings
            {
                Role = true,
                TotalLinkCredit = (uint)this.PrefetchCount,
                AutoSendFlow = this.PrefetchCount > 0,
                Source = new Source { Address = this.Path, FilterSet = filterMap },
                SettleType = (this.ReceiveMode == ReceiveMode.PeekLock) ? SettleMode.SettleOnDispose : SettleMode.SettleOnSend
            };

            if (this.EntityType != null)
            {
                linkSettings.AddProperty(AmqpClientConstants.EntityTypeName, (int)this.EntityType);
            }

            linkSettings.AddProperty(AmqpClientConstants.TimeoutName, (uint)timeout.TotalMilliseconds);

            AmqpSendReceiveLinkCreator sendReceiveLinkCreator = new AmqpSendReceiveLinkCreator(this.Path, this.ServiceBusConnection, new[] { ClaimConstants.Listen }, this.CbsTokenProvider, linkSettings);
            ReceivingAmqpLink receivingAmqpLink = (ReceivingAmqpLink)await sendReceiveLinkCreator.CreateAndOpenAmqpLinkAsync().ConfigureAwait(false);

            MessagingEventSource.Log.AmqpReceiveLinkCreateStop(this.ClientId);

            return receivingAmqpLink;
        }

        // TODO: Consolidate the link creation paths
        async Task<RequestResponseAmqpLink> CreateRequestResponseLinkAsync(TimeSpan timeout)
        {
            string entityPath = this.Path + '/' + AmqpClientConstants.ManagementAddress;

            MessagingEventSource.Log.AmqpReceiveLinkCreateStart(this.ClientId, true, this.EntityType, entityPath);
            AmqpLinkSettings linkSettings = new AmqpLinkSettings();
            linkSettings.AddProperty(AmqpClientConstants.EntityTypeName, AmqpClientConstants.EntityTypeManagement);

            AmqpRequestResponseLinkCreator requestResponseLinkCreator = new AmqpRequestResponseLinkCreator(entityPath, this.ServiceBusConnection, new[] { ClaimConstants.Manage, ClaimConstants.Listen }, this.CbsTokenProvider, linkSettings);
            RequestResponseAmqpLink requestResponseAmqpLink = (RequestResponseAmqpLink)await requestResponseLinkCreator.CreateAndOpenAmqpLinkAsync().ConfigureAwait(false);

            MessagingEventSource.Log.AmqpReceiveLinkCreateStop(this.ClientId);
            return requestResponseAmqpLink;
        }

        void CloseSession(ReceivingAmqpLink link)
        {
            link.Session.SafeClose();
        }

        void CloseRequestResponseSession(RequestResponseAmqpLink requestResponseAmqpLink)
        {
            requestResponseAmqpLink.Session.SafeClose();
        }
    }
}<|MERGE_RESOLUTION|>--- conflicted
+++ resolved
@@ -280,64 +280,80 @@
 
         protected override async Task OnCompleteAsync(IEnumerable<Guid> lockTokens)
         {
-            if (lockTokens.Any((lt) => this.requestResponseLockedMessages.Contains(lt)))
-            {
-                await this.DisposeMessageRequestResponseAsync(lockTokens, DispositionStatus.Completed).ConfigureAwait(false);
-            }
-            else
-            {
-                await this.DisposeMessagesAsync(lockTokens, AmqpConstants.AcceptedOutcome).ConfigureAwait(false);
+            try
+            {
+                if (lockTokens.Any((lt) => this.requestResponseLockedMessages.Contains(lt)))
+                {
+                    await this.DisposeMessageRequestResponseAsync(lockTokens, DispositionStatus.Completed).ConfigureAwait(false);
+                }
+                else
+                {
+                    await this.DisposeMessagesAsync(lockTokens, AmqpConstants.AcceptedOutcome).ConfigureAwait(false);
+                }
+            }
+            catch (AmqpException amqpException)
+            {
+                throw AmqpExceptionHelper.ToMessagingContract(amqpException.Error);
             }
         }
 
         protected override async Task OnAbandonAsync(Guid lockToken)
         {
-<<<<<<< HEAD
             IEnumerable<Guid> lockTokens = new[] { lockToken };
             try
-=======
-            if (lockTokens.Any((lt) => this.requestResponseLockedMessages.Contains(lt)))
->>>>>>> 1153c1aa
-            {
-                await this.DisposeMessageRequestResponseAsync(lockTokens, DispositionStatus.Abandoned).ConfigureAwait(false);
-            }
-            else
-            {
-                await this.DisposeMessagesAsync(lockTokens, new Modified()).ConfigureAwait(false);
+            {
+                if (lockTokens.Any((lt) => this.requestResponseLockedMessages.Contains(lt)))
+                {
+                    await this.DisposeMessageRequestResponseAsync(lockTokens, DispositionStatus.Abandoned).ConfigureAwait(false);
+                }
+                else
+                {
+                    await this.DisposeMessagesAsync(lockTokens, new Modified()).ConfigureAwait(false);
+                }
+            }
+            catch (AmqpException amqpException)
+            {
+                throw AmqpExceptionHelper.ToMessagingContract(amqpException.Error);
             }
         }
 
         protected override async Task OnDeferAsync(Guid lockToken)
         {
-<<<<<<< HEAD
             IEnumerable<Guid> lockTokens = new[] { lockToken };
             try
-=======
-            if (lockTokens.Any((lt) => this.requestResponseLockedMessages.Contains(lt)))
->>>>>>> 1153c1aa
-            {
-                await this.DisposeMessageRequestResponseAsync(lockTokens, DispositionStatus.Defered).ConfigureAwait(false);
-            }
-            else
-            {
-                await this.DisposeMessagesAsync(lockTokens, new Modified() { UndeliverableHere = true }).ConfigureAwait(false);
+            {
+                if (lockTokens.Any((lt) => this.requestResponseLockedMessages.Contains(lt)))
+                {
+                    await this.DisposeMessageRequestResponseAsync(lockTokens, DispositionStatus.Defered).ConfigureAwait(false);
+                }
+                else
+                {
+                    await this.DisposeMessagesAsync(lockTokens, new Modified() { UndeliverableHere = true }).ConfigureAwait(false);
+                }
+            }
+            catch (AmqpException amqpException)
+            {
+                throw AmqpExceptionHelper.ToMessagingContract(amqpException.Error);
             }
         }
 
         protected override async Task OnDeadLetterAsync(Guid lockToken)
         {
-<<<<<<< HEAD
             IEnumerable<Guid> lockTokens = new[] { lockToken };
             try
-=======
-            if (lockTokens.Any((lt) => this.requestResponseLockedMessages.Contains(lt)))
->>>>>>> 1153c1aa
-            {
-                await this.DisposeMessageRequestResponseAsync(lockTokens, DispositionStatus.Suspended).ConfigureAwait(false);
-            }
-            else
-            {
-                await this.DisposeMessagesAsync(lockTokens, AmqpConstants.RejectedOutcome).ConfigureAwait(false);
+            {
+                if (lockTokens.Any((lt) => this.requestResponseLockedMessages.Contains(lt)))
+                {
+                    await this.DisposeMessageRequestResponseAsync(lockTokens, DispositionStatus.Suspended).ConfigureAwait(false);
+                }
+                else
+                {
+                    await this.DisposeMessagesAsync(lockTokens, AmqpConstants.RejectedOutcome).ConfigureAwait(false);
+                }
+            }
+            catch (AmqpException amqpException)
+            {
+                throw AmqpExceptionHelper.ToMessagingContract(amqpException.Error);
             }
         }
 
