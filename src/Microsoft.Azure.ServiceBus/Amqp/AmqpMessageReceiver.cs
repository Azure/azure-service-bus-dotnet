--- conflicted
+++ resolved
@@ -133,13 +133,9 @@
             ReceivingAmqpLink receiveLink = null;
             try
             {
-<<<<<<< HEAD
-                TimeoutHelper timeoutHelper = new TimeoutHelper(this.OperationTimeout, true);
-                receiveLink = await this.ReceiveLinkManager.GetOrCreateAsync(timeoutHelper.RemainingTime()).ConfigureAwait(false);
-=======
                 TimeoutHelper timeoutHelper = new TimeoutHelper(serverWaitTime, true);
                 ReceivingAmqpLink receiveLink = await this.ReceiveLinkManager.GetOrCreateAsync(timeoutHelper.RemainingTime()).ConfigureAwait(false);
->>>>>>> a5bea9f4
+
                 IEnumerable<AmqpMessage> amqpMessages = null;
                 bool hasMessages = await Task.Factory.FromAsync(
                     (c, s) => receiveLink.BeginReceiveRemoteMessages(maxMessageCount, AmqpMessageReceiver.DefaultBatchFlushInterval, timeoutHelper.RemainingTime(), c, s),
