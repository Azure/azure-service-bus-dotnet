--- conflicted
+++ resolved
@@ -7,30 +7,26 @@
     using System.Collections.Generic;
     using System.Linq;
     using System.Threading.Tasks;
-    using Azure.Amqp.Encoding;
+    using Microsoft.Azure.Amqp;
+    using Microsoft.Azure.Amqp.Encoding;
+    using Microsoft.Azure.Amqp.Framing;
     using Microsoft.Azure.Messaging.Amqp;
-    using Microsoft.Azure.Amqp;
-    using Microsoft.Azure.Amqp.Framing;
     using Microsoft.Azure.ServiceBus.Primitives;
 
     sealed class AmqpMessageReceiver : MessageReceiver
     {
         public static readonly TimeSpan DefaultBatchFlushInterval = TimeSpan.FromMilliseconds(20);
+
+        readonly ConcurrentExpiringSet<Guid> requestResponseLockedMessages;
         readonly string entityName;
         readonly bool isSessionReceiver;
+
         string sessionId;
         DateTime lockedUntilUtc;
-        readonly ConcurrentExpiringSet<Guid> requestResponseLockedMessages;
-
-<<<<<<< HEAD
+
         public AmqpMessageReceiver(string entityName, MessagingEntityType entityType, ReceiveMode mode, int prefetchCount, ServiceBusConnection serviceBusConnection, ICbsTokenProvider cbsTokenProvider)
             : this(entityName, entityType, mode, prefetchCount, serviceBusConnection, cbsTokenProvider, null)
-=======
-        public AmqpMessageReceiver(QueueClient queueClient)
-            : base(queueClient.Mode)
->>>>>>> d61e62c0
-        {
-
+        {
         }
 
         public AmqpMessageReceiver(string entityName, MessagingEntityType entityType, ReceiveMode mode, int prefetchCount, ServiceBusConnection serviceBusConnection, ICbsTokenProvider cbsTokenProvider, string sessionId, bool isSessionReceiver = false)
@@ -72,34 +68,40 @@
             }
         }
 
+        public override string Path
+        {
+            get { return this.entityName; }
+        }
+
+        public DateTime LockedUntilUtc
+        {
+            get { return this.lockedUntilUtc; }
+        }
+
+        public string SessionId
+        {
+            get { return this.sessionId; }
+        }
+
         ServiceBusConnection ServiceBusConnection { get; }
 
         ICbsTokenProvider CbsTokenProvider { get; }
 
-        public override string Path
-        {
-            get { return this.entityName; }
-        }
-
-        public DateTime LockedUntilUtc
-        {
-            get { return this.lockedUntilUtc; }
-        }
-
-        public string SessionId
-        {
-            get { return this.sessionId; }
-        }
-
         FaultTolerantAmqpObject<ReceivingAmqpLink> ReceiveLinkManager { get; }
 
         FaultTolerantAmqpObject<RequestResponseAmqpLink> RequestResponseLinkManager { get; }
+
+        public override async Task CloseAsync()
+        {
+            await this.ReceiveLinkManager.CloseAsync().ConfigureAwait(false);
+            await this.RequestResponseLinkManager.CloseAsync().ConfigureAwait(false);
+        }
 
         internal async Task GetSessionReceiverLinkAsync()
         {
             var timeoutHelper = new TimeoutHelper(this.OperationTimeout, true);
             ReceivingAmqpLink receivingAmqpLink = await this.ReceiveLinkManager.GetOrCreateAsync(timeoutHelper.RemainingTime()).ConfigureAwait(false);
-            Source source = (Source) receivingAmqpLink.Settings.Source;
+            Source source = (Source)receivingAmqpLink.Settings.Source;
             if (!source.FilterSet.TryGetValue<string>(AmqpClientConstants.SessionFilterName, out this.sessionId))
             {
                 receivingAmqpLink.Session.SafeClose();
@@ -108,12 +110,6 @@
 
             long lockedUntilUtcTicks;
             this.lockedUntilUtc = receivingAmqpLink.Settings.Properties.TryGetValue(AmqpClientConstants.LockedUntilUtc, out lockedUntilUtcTicks) ? new DateTime(lockedUntilUtcTicks, DateTimeKind.Utc) : DateTime.MinValue;
-        }
-
-        public override async Task CloseAsync()
-        {
-            await this.ReceiveLinkManager.CloseAsync().ConfigureAwait(false);
-            await this.RequestResponseLinkManager.CloseAsync().ConfigureAwait(false);
         }
 
         protected override async Task<IList<BrokeredMessage>> OnReceiveAsync(int maxMessageCount)
@@ -203,7 +199,6 @@
             return messages;
         }
 
-
         protected override async Task OnCompleteAsync(IEnumerable<Guid> lockTokens)
         {
             try
@@ -214,7 +209,7 @@
                 }
                 else
                 {
-                    await this.DisposeMessagesAsync(lockTokens, AmqpConstants.AcceptedOutcome).ConfigureAwait(false); 
+                    await this.DisposeMessagesAsync(lockTokens, AmqpConstants.AcceptedOutcome).ConfigureAwait(false);
                 }
             }
             catch (AmqpException amqpException)
@@ -227,7 +222,6 @@
         {
             try
             {
-<<<<<<< HEAD
                 if (lockTokens.Any((lt) => this.requestResponseLockedMessages.Contains(lt)))
                 {
                     await this.DisposeMessageRequestResponseAsync(lockTokens, DispositionStatus.Abandoned).ConfigureAwait(false);
@@ -236,9 +230,6 @@
                 {
                     await this.DisposeMessagesAsync(lockTokens, new Modified()).ConfigureAwait(false);
                 }
-=======
-                await this.DisposeMessagesAsync(lockTokens, new Modified()).ConfigureAwait(false);
->>>>>>> d61e62c0
             }
             catch (AmqpException amqpException)
             {
@@ -250,7 +241,6 @@
         {
             try
             {
-<<<<<<< HEAD
                 if (lockTokens.Any((lt) => this.requestResponseLockedMessages.Contains(lt)))
                 {
                     await this.DisposeMessageRequestResponseAsync(lockTokens, DispositionStatus.Defered).ConfigureAwait(false);
@@ -259,9 +249,6 @@
                 {
                     await this.DisposeMessagesAsync(lockTokens, new Modified() { UndeliverableHere = true }).ConfigureAwait(false);
                 }
-=======
-                await this.DisposeMessagesAsync(lockTokens, new Modified() { UndeliverableHere = true }).ConfigureAwait(false);
->>>>>>> d61e62c0
             }
             catch (AmqpException amqpException)
             {
@@ -295,9 +282,9 @@
             {
                 // Create an AmqpRequest Message to renew  lock
                 AmqpRequestMessage requestMessage = AmqpRequestMessage.CreateRequest(ManagementConstants.Operations.RenewLockOperation, this.OperationTimeout, null);
-                requestMessage.Map[ManagementConstants.Properties.LockTokens] = new Guid[] {lockToken};
-
-                AmqpResponseMessage response = await this.ExecuteRequestResponseAsync(requestMessage).ConfigureAwait(false) ;
+                requestMessage.Map[ManagementConstants.Properties.LockTokens] = new Guid[] { lockToken };
+
+                AmqpResponseMessage response = await this.ExecuteRequestResponseAsync(requestMessage).ConfigureAwait(false);
 
                 if (response.StatusCode == AmqpResponseStatusCode.OK)
                 {
@@ -313,15 +300,25 @@
             return lockedUntilUtc;
         }
 
+        protected override async Task<AmqpResponseMessage> OnExecuteRequestResponseAsync(AmqpRequestMessage amqpRequestMessage)
+        {
+            AmqpMessage amqpMessage = amqpRequestMessage.AmqpMessage;
+            var timeoutHelper = new TimeoutHelper(this.OperationTimeout, true);
+            RequestResponseAmqpLink requestResponseAmqpLink = await this.RequestResponseLinkManager.GetOrCreateAsync(timeoutHelper.RemainingTime()).ConfigureAwait(false);
+
+            AmqpMessage responseAmqpMessage = await Task.Factory.FromAsync(
+                (c, s) => requestResponseAmqpLink.BeginRequest(amqpMessage, timeoutHelper.RemainingTime(), c, s),
+                (a) => requestResponseAmqpLink.EndRequest(a),
+                this).ConfigureAwait(false);
+
+            AmqpResponseMessage responseMessage = AmqpResponseMessage.CreateResponse(responseAmqpMessage);
+            return responseMessage;
+        }
+
         async Task DisposeMessagesAsync(IEnumerable<Guid> lockTokens, Outcome outcome)
         {
-<<<<<<< HEAD
             var timeoutHelper = new TimeoutHelper(this.OperationTimeout, true);
-            IList<ArraySegment<byte>> deliveryTags = ConvertLockTokensToDeliveryTags(lockTokens);
-=======
-            var timeoutHelper = new TimeoutHelper(this.QueueClient.ConnectionSettings.OperationTimeout, true);
             IList<ArraySegment<byte>> deliveryTags = this.ConvertLockTokensToDeliveryTags(lockTokens);
->>>>>>> d61e62c0
 
             ReceivingAmqpLink receiveLink = await this.ReceiveLinkManager.GetOrCreateAsync(timeoutHelper.RemainingTime()).ConfigureAwait(false);
             Task<Outcome>[] disposeMessageTasks = new Task<Outcome>[deliveryTags.Count];
@@ -337,7 +334,7 @@
             await Task.WhenAll(disposeMessageTasks).ConfigureAwait(false);
         }
 
-        async Task DisposeMessageRequestResponseAsync(IEnumerable<Guid> lockTokens, DispositionStatus  dispositionStatus)
+        async Task DisposeMessageRequestResponseAsync(IEnumerable<Guid> lockTokens, DispositionStatus dispositionStatus)
         {
             try
             {
@@ -354,21 +351,6 @@
             }
         }
 
-        protected override async Task<AmqpResponseMessage> OnExecuteRequestResponseAsync(AmqpRequestMessage amqpRequestMessage)
-        {
-            AmqpMessage amqpMessage = amqpRequestMessage.AmqpMessage;
-            var timeoutHelper = new TimeoutHelper(this.OperationTimeout, true);
-            RequestResponseAmqpLink requestResponseAmqpLink = await this.RequestResponseLinkManager.GetOrCreateAsync(timeoutHelper.RemainingTime()).ConfigureAwait(false);
-
-            AmqpMessage responseAmqpMessage = await Task.Factory.FromAsync(
-                (c, s) => requestResponseAmqpLink.BeginRequest(amqpMessage, timeoutHelper.RemainingTime(), c, s),
-                (a) => requestResponseAmqpLink.EndRequest(a),
-                this).ConfigureAwait(false);
-
-            AmqpResponseMessage responseMessage = AmqpResponseMessage.CreateResponse(responseAmqpMessage);
-            return responseMessage;
-        }
-
         IList<ArraySegment<byte>> ConvertLockTokensToDeliveryTags(IEnumerable<Guid> lockTokens)
         {
             return lockTokens.Select(lockToken => new ArraySegment<byte>(lockToken.ToByteArray())).ToList();
@@ -376,29 +358,22 @@
 
         async Task<ReceivingAmqpLink> CreateLinkAsync(TimeSpan timeout)
         {
-<<<<<<< HEAD
             FilterSet filterMap = null;
             if (this.isSessionReceiver)
             {
                 filterMap = new FilterSet { { AmqpClientConstants.SessionFilterName, this.sessionId } };
             }
-=======
-            var amqpQueueClient = (AmqpQueueClient)this.QueueClient;
-            var connectionSettings = amqpQueueClient.ConnectionSettings;
-            var timeoutHelper = new TimeoutHelper(connectionSettings.OperationTimeout);
-            AmqpConnection connection = await amqpQueueClient.ConnectionManager.GetOrCreateAsync(timeoutHelper.RemainingTime()).ConfigureAwait(false);
->>>>>>> d61e62c0
 
             var linkSettings = new AmqpLinkSettings
             {
                 Role = true,
-                TotalLinkCredit = (uint) this.PrefetchCount,
+                TotalLinkCredit = (uint)this.PrefetchCount,
                 AutoSendFlow = this.PrefetchCount > 0,
                 Source = new Source { Address = this.Path, FilterSet = filterMap },
                 SettleType = (this.ReceiveMode == ReceiveMode.PeekLock) ? SettleMode.SettleOnDispose : SettleMode.SettleOnSend
             };
 
-            linkSettings.AddProperty(AmqpClientConstants.EntityTypeName, (int) this.EntityType);
+            linkSettings.AddProperty(AmqpClientConstants.EntityTypeName, (int)this.EntityType);
             linkSettings.AddProperty(AmqpClientConstants.TimeoutName, (uint)timeout.TotalMilliseconds);
 
             AmqpSendReceiveLinkCreator sendReceiveLinkCreator = new AmqpSendReceiveLinkCreator(this.Path, this.ServiceBusConnection, new[] { ClaimConstants.Listen }, this.CbsTokenProvider, linkSettings);
@@ -407,31 +382,16 @@
             return receivingAmqpLink;
         }
 
-        //TODO: Consolidate the link creation paths
+        // TODO: Consolidate the link creation paths
         async Task<RequestResponseAmqpLink> CreateRequestResponseLinkAsync(TimeSpan timeout)
         {
             string entityPath = this.Path + '/' + AmqpClientConstants.ManagementAddress;
             var linkSettings = new AmqpLinkSettings();
             linkSettings.AddProperty(AmqpClientConstants.EntityTypeName, AmqpClientConstants.EntityTypeManagement);
 
-<<<<<<< HEAD
-            AmqpRequestResponseLinkCreator requestResponseLinkCreator = new AmqpRequestResponseLinkCreator(entityPath, this.ServiceBusConnection, new[] { ClaimConstants.Manage, ClaimConstants.Listen}, this.CbsTokenProvider, linkSettings);
-            RequestResponseAmqpLink requestResponseAmqpLink = (RequestResponseAmqpLink) await requestResponseLinkCreator.CreateAndOpenAmqpLinkAsync().ConfigureAwait(false);
+            AmqpRequestResponseLinkCreator requestResponseLinkCreator = new AmqpRequestResponseLinkCreator(entityPath, this.ServiceBusConnection, new[] { ClaimConstants.Manage, ClaimConstants.Listen }, this.CbsTokenProvider, linkSettings);
+            RequestResponseAmqpLink requestResponseAmqpLink = (RequestResponseAmqpLink)await requestResponseLinkCreator.CreateAndOpenAmqpLinkAsync().ConfigureAwait(false);
             return requestResponseAmqpLink;
-=======
-                await link.OpenAsync(timeoutHelper.RemainingTime()).ConfigureAwait(false);
-                succeeded = true;
-                return link;
-            }
-            finally
-            {
-                if (!succeeded)
-                {
-                    // Cleanup any session (and thus link) in case of exception.
-                    session?.Abort();
-                }
-            }
->>>>>>> d61e62c0
         }
 
         void CloseSession(ReceivingAmqpLink link)
