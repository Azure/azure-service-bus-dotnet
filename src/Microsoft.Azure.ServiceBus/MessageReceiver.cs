--- conflicted
+++ resolved
@@ -6,26 +6,15 @@
     using System;
     using System.Collections.Generic;
     using System.Linq;
-<<<<<<< HEAD
+    using System.Threading.Tasks;
     using Microsoft.Azure.ServiceBus.Amqp;
-=======
-    using System.Threading.Tasks;
->>>>>>> d61e62c0
 
     public abstract class MessageReceiver : ClientEntity
     {
-<<<<<<< HEAD
         readonly TimeSpan operationTimeout;
         int prefetchCount;
 
         protected MessageReceiver(ReceiveMode receiveMode, TimeSpan operationTimeout)
-=======
-        [System.Diagnostics.CodeAnalysis.SuppressMessage(
-            "StyleCop.CSharp.ReadabilityRules",
-            "SA1126:PrefixCallsCorrectly",
-            Justification = "This is not a method call, but a type.")]
-        protected MessageReceiver(ReceiveMode receiveMode)
->>>>>>> d61e62c0
             : base(nameof(MessageReceiver) + StringUtility.GetRandomString())
         {
             this.ReceiveMode = receiveMode;
@@ -35,8 +24,6 @@
         public abstract string Path { get; }
 
         public ReceiveMode ReceiveMode { get; protected set; }
-
-        protected MessagingEntityType EntityType { get; set; }
 
         public virtual int PrefetchCount
         {
@@ -49,7 +36,7 @@
             {
                 if (value < 0)
                 {
-                    throw Fx.Exception.ArgumentOutOfRange(nameof(PrefetchCount), value, "Value must be greater than 0");
+                    throw Fx.Exception.ArgumentOutOfRange(nameof(this.PrefetchCount), value, "Value must be greater than 0");
                 }
 
                 this.prefetchCount = value;
@@ -60,6 +47,8 @@
         {
             get { return this.operationTimeout; }
         }
+
+        protected MessagingEntityType EntityType { get; set; }
 
         public async Task<BrokeredMessage> ReceiveAsync()
         {
@@ -117,9 +106,14 @@
         public Task<DateTime> RenewLockAsync(Guid lockToken)
         {
             this.ThrowIfNotPeekLockMode();
-            MessageReceiver.ValidateLockTokens(new Guid[] {lockToken});
+            MessageReceiver.ValidateLockTokens(new Guid[] { lockToken });
 
             return this.OnRenewLockAsync(lockToken);
+        }
+
+        internal Task<AmqpResponseMessage> ExecuteRequestResponseAsync(AmqpRequestMessage amqpRequestMessage)
+        {
+            return this.OnExecuteRequestResponseAsync(amqpRequestMessage);
         }
 
         protected abstract Task<IList<BrokeredMessage>> OnReceiveAsync(int maxMessageCount);
@@ -134,20 +128,11 @@
 
         protected abstract Task OnDeadLetterAsync(IEnumerable<Guid> lockTokens);
 
-<<<<<<< HEAD
         protected abstract Task<DateTime> OnRenewLockAsync(Guid lockToken);
 
         protected abstract Task<AmqpResponseMessage> OnExecuteRequestResponseAsync(AmqpRequestMessage requestAmqpMessage);
 
-        internal Task<AmqpResponseMessage> ExecuteRequestResponseAsync(AmqpRequestMessage amqpRequestMessage)
-        {
-            return this.OnExecuteRequestResponseAsync(amqpRequestMessage);
-        }
-
-        void ThrowIfNotPeekLockMode()
-=======
         static void ValidateLockTokens(IEnumerable<Guid> lockTokens)
->>>>>>> d61e62c0
         {
             if (lockTokens == null || !lockTokens.Any())
             {
