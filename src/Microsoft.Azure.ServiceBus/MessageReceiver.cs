﻿// Copyright (c) Microsoft. All rights reserved.
// Licensed under the MIT license. See LICENSE file in the project root for full license information.

namespace Microsoft.Azure.ServiceBus
{
    using System;
    using System.Collections.Generic;
    using System.Linq;
    using System.Threading.Tasks;
<<<<<<< HEAD
    using Primitives;
=======
>>>>>>> 1153c1aa

    public abstract class MessageReceiver : ClientEntity, IMessageReceiver
    {
        readonly TimeSpan operationTimeout;
        int prefetchCount;
        long lastPeekedSequenceNumber;

        protected MessageReceiver(ReceiveMode receiveMode, TimeSpan operationTimeout)
            : base(nameof(MessageReceiver) + StringUtility.GetRandomString())
        {
            this.ReceiveMode = receiveMode;
            this.operationTimeout = operationTimeout;
            this.lastPeekedSequenceNumber = Constants.DefaultLastPeekedSequenceNumber;
        }

        public abstract string Path { get; }

        public ReceiveMode ReceiveMode { get; protected set; }

        public virtual int PrefetchCount
        {
            get
            {
                return this.prefetchCount;
            }

            set
            {
                if (value < 0)
                {
                    throw Fx.Exception.ArgumentOutOfRange(nameof(this.PrefetchCount), value, "Value must be greater than 0");
                }

                this.prefetchCount = value;
            }
        }

        public virtual long LastPeekedSequenceNumber
        {
            get
            {
                return this.lastPeekedSequenceNumber;
            }

            internal set
            {
                if (value < 0)
                {
                    throw new ArgumentOutOfRangeException(nameof(this.LastPeekedSequenceNumber), value.ToString());
                }

                this.lastPeekedSequenceNumber = value;
            }
        }

        internal TimeSpan OperationTimeout
        {
            get { return this.operationTimeout; }
        }

        protected MessagingEntityType? EntityType { get; set; }

        /// <summary>
        /// Asynchronously receives a message using the <see cref="MessageReceiver" />.
        /// </summary>
        /// <returns>The asynchronous operation.</returns>
        public Task<BrokeredMessage> ReceiveAsync()
        {
            return this.ReceiveAsync(this.OperationTimeout);
        }

        /// <summary>
        /// Asynchronously receives a message. />.
        /// </summary>
        /// <param name="serverWaitTime">The time span the server waits for receiving a message before it times out.</param>
        /// <returns>The asynchronous operation.</returns>
        public async Task<BrokeredMessage> ReceiveAsync(TimeSpan serverWaitTime)
        {
            IList<BrokeredMessage> messages = await this.ReceiveAsync(1, serverWaitTime).ConfigureAwait(false);
            if (messages != null && messages.Count > 0)
            {
                return messages[0];
            }

            return null;
        }

        /// <summary>
        /// Asynchronously receives a message using the <see cref="MessageReceiver" />.
        /// </summary>
        /// <param name="maxMessageCount">The maximum number of messages that will be received.</param>
        /// <returns>The asynchronous operation.</returns>
        public Task<IList<BrokeredMessage>> ReceiveAsync(int maxMessageCount)
        {
            return this.ReceiveAsync(maxMessageCount, this.OperationTimeout);
        }

        /// <summary>
        /// Asynchronously receives a message. />.
        /// </summary>
        /// <param name="maxMessageCount">The maximum number of messages that will be received.</param>
        /// <param name="serverWaitTime">The time span the server waits for receiving a message before it times out.</param>
        /// <returns>The asynchronous operation.</returns>
        public async Task<IList<BrokeredMessage>> ReceiveAsync(int maxMessageCount, TimeSpan serverWaitTime)
        {
            MessagingEventSource.Log.MessageReceiveStart(this.ClientId, maxMessageCount);

            IList<BrokeredMessage> messages = null;
            try
            {
                messages = await this.OnReceiveAsync(maxMessageCount, serverWaitTime);
            }
            catch (Exception exception)
            {
                MessagingEventSource.Log.MessageReceiveException(this.ClientId, exception);
                throw;
            }

            MessagingEventSource.Log.MessageReceiveStop(this.ClientId, messages?.Count ?? 0);
            return messages;
        }

        public async Task<BrokeredMessage> ReceiveBySequenceNumberAsync(long sequenceNumber)
        {
            IList<BrokeredMessage> messages = await this.ReceiveBySequenceNumberAsync(new long[] { sequenceNumber });
            if (messages != null && messages.Count > 0)
            {
                return messages[0];
            }

            return null;
        }

        public async Task<IList<BrokeredMessage>> ReceiveBySequenceNumberAsync(IEnumerable<long> sequenceNumbers)
        {
            this.ThrowIfNotPeekLockMode();
            int count = MessageReceiver.ValidateSequenceNumbers(sequenceNumbers);

            MessagingEventSource.Log.MessageReceiveBySequenceNumberStart(this.ClientId, count, sequenceNumbers);

            IList<BrokeredMessage> messages = null;
            try
            {
                messages = await this.OnReceiveBySequenceNumberAsync(sequenceNumbers).ConfigureAwait(false);
            }
            catch (Exception exception)
            {
                MessagingEventSource.Log.MessageReceiveBySequenceNumberException(this.ClientId, exception);
                throw;
            }

            MessagingEventSource.Log.MessageReceiveBySequenceNumberStop(this.ClientId, messages?.Count ?? 0);

            return messages;
        }

        public Task CompleteAsync(Guid lockToken)
        {
            return this.CompleteAsync(new[] { lockToken });
        }

        public async Task CompleteAsync(IEnumerable<Guid> lockTokens)
        {
            this.ThrowIfNotPeekLockMode();
            int count = MessageReceiver.ValidateLockTokens(lockTokens);

            MessagingEventSource.Log.MessageCompleteStart(this.ClientId, count, lockTokens);

            try
            {
                await this.OnCompleteAsync(lockTokens).ConfigureAwait(false);
            }
            catch (Exception exception)
            {
                MessagingEventSource.Log.MessageCompleteException(this.ClientId, exception);
                throw;
            }

            MessagingEventSource.Log.MessageCompleteStop(this.ClientId);
        }

        public async Task AbandonAsync(Guid lockToken)
        {
            this.ThrowIfNotPeekLockMode();

            MessagingEventSource.Log.MessageAbandonStart(this.ClientId, 1, lockToken);
            try
            {
                await this.OnAbandonAsync(lockToken).ConfigureAwait(false);
            }
            catch (Exception exception)
            {
                MessagingEventSource.Log.MessageAbandonException(this.ClientId, exception);
                throw;
            }

            MessagingEventSource.Log.MessageAbandonStop(this.ClientId);
        }

        public async Task DeferAsync(Guid lockToken)
        {
            this.ThrowIfNotPeekLockMode();

            MessagingEventSource.Log.MessageDeferStart(this.ClientId, 1, lockToken);

            try
            {
                await this.OnDeferAsync(lockToken).ConfigureAwait(false);
            }
            catch (Exception exception)
            {
                MessagingEventSource.Log.MessageDeferException(this.ClientId, exception);
                throw;
            }

            MessagingEventSource.Log.MessageDeferStop(this.ClientId);
        }

        public async Task DeadLetterAsync(Guid lockToken)
        {
            this.ThrowIfNotPeekLockMode();

            MessagingEventSource.Log.MessageDeadLetterStart(this.ClientId, 1, lockToken);

            try
            {
                await this.OnDeadLetterAsync(lockToken).ConfigureAwait(false);
            }
            catch (Exception exception)
            {
                MessagingEventSource.Log.MessageDeadLetterException(this.ClientId, exception);
                throw;
            }

            MessagingEventSource.Log.MessageDeadLetterStop(this.ClientId);
        }

        public async Task<DateTime> RenewLockAsync(Guid lockToken)
        {
            this.ThrowIfNotPeekLockMode();

            MessagingEventSource.Log.MessageRenewLockStart(this.ClientId, 1, lockToken);

            DateTime lockedUntilUtc = DateTime.MinValue;
            try
            {
                lockedUntilUtc = await this.OnRenewLockAsync(lockToken).ConfigureAwait(false);
            }
            catch (Exception exception)
            {
                MessagingEventSource.Log.MessageRenewLockException(this.ClientId, exception);
                throw;
            }

            MessagingEventSource.Log.MessageRenewLockStop(this.ClientId);
            return lockedUntilUtc;
        }

        /// <summary>
        /// Asynchronously reads the next message without changing the state of the receiver or the message source.
        /// </summary>
        /// <returns>The asynchronous operation that returns the <see cref="Microsoft.Azure.ServiceBus.BrokeredMessage" /> that represents the next message to be read.</returns>
        public Task<BrokeredMessage> PeekAsync()
        {
            return this.PeekBySequenceNumberAsync(this.lastPeekedSequenceNumber + 1);
        }

        /// <summary>
        /// Asynchronously reads the next batch of message without changing the state of the receiver or the message source.
        /// </summary>
        /// <param name="maxMessageCount">The number of messages.</param>
        /// <returns>The asynchronous operation that returns a list of <see cref="Microsoft.Azure.ServiceBus.BrokeredMessage" /> to be read.</returns>
        public Task<IList<BrokeredMessage>> PeekAsync(int maxMessageCount)
        {
            return this.PeekBySequenceNumberAsync(this.lastPeekedSequenceNumber + 1, maxMessageCount);
        }

        /// <summary>
        /// Asynchronously reads the next message without changing the state of the receiver or the message source.
        /// </summary>
        /// <param name="fromSequenceNumber">The sequence number from where to read the message.</param>
        /// <returns>The asynchronous operation that returns the <see cref="Microsoft.Azure.ServiceBus.BrokeredMessage" /> that represents the next message to be read.</returns>
        public async Task<BrokeredMessage> PeekBySequenceNumberAsync(long fromSequenceNumber)
        {
            var messages = await this.PeekBySequenceNumberAsync(fromSequenceNumber, 1).ConfigureAwait(false);
            return messages?.FirstOrDefault();
        }

        /// <summary>Peeks a batch of messages.</summary>
        /// <param name="fromSequenceNumber">The starting point from which to browse a batch of messages.</param>
        /// <param name="messageCount">The number of messages.</param>
        /// <returns>A batch of messages peeked.</returns>
        public async Task<IList<BrokeredMessage>> PeekBySequenceNumberAsync(long fromSequenceNumber, int messageCount)
        {
            IList<BrokeredMessage> messages = null;

            MessagingEventSource.Log.MessagePeekStart(this.ClientId, fromSequenceNumber, messageCount);
            try
            {
                messages = await this.OnPeekAsync(fromSequenceNumber, messageCount).ConfigureAwait(false);
            }
            catch (Exception exception)
            {
                MessagingEventSource.Log.MessagePeekException(this.ClientId, exception);
                throw;
            }

            MessagingEventSource.Log.MessagePeekStop(this.ClientId, messages?.Count ?? 0);

            return messages;
        }

        protected abstract Task<IList<BrokeredMessage>> OnReceiveAsync(int maxMessageCount, TimeSpan serverWaitTime);

        protected abstract Task<IList<BrokeredMessage>> OnReceiveBySequenceNumberAsync(IEnumerable<long> sequenceNumbers);

        protected abstract Task OnCompleteAsync(IEnumerable<Guid> lockTokens);

        protected abstract Task OnAbandonAsync(Guid lockToken);

        protected abstract Task OnDeferAsync(Guid lockToken);

        protected abstract Task OnDeadLetterAsync(Guid lockToken);

        protected abstract Task<DateTime> OnRenewLockAsync(Guid lockToken);

        protected abstract Task<IList<BrokeredMessage>> OnPeekAsync(long fromSequenceNumber, int messageCount = 1);

        static int ValidateLockTokens(IEnumerable<Guid> lockTokens)
        {
            int count;
            if (lockTokens == null || (count = lockTokens.Count()) == 0)
            {
                throw Fx.Exception.ArgumentNull(nameof(lockTokens));
            }

            return count;
        }

        static int ValidateSequenceNumbers(IEnumerable<long> sequenceNumbers)
        {
            int count;
            if (sequenceNumbers == null || (count = sequenceNumbers.Count()) == 0)
            {
                throw Fx.Exception.ArgumentNull(nameof(sequenceNumbers));
            }

            return count;
        }

        void ThrowIfNotPeekLockMode()
        {
            if (this.ReceiveMode != ReceiveMode.PeekLock)
            {
                throw Fx.Exception.AsError(new InvalidOperationException("The operation is only supported in 'PeekLock' receive mode."));
            }
        }
    }
}<|MERGE_RESOLUTION|>--- conflicted
+++ resolved
@@ -7,10 +7,7 @@
     using System.Collections.Generic;
     using System.Linq;
     using System.Threading.Tasks;
-<<<<<<< HEAD
     using Primitives;
-=======
->>>>>>> 1153c1aa
 
     public abstract class MessageReceiver : ClientEntity, IMessageReceiver
     {
