﻿// Copyright (c) Microsoft. All rights reserved.
// Licensed under the MIT license. See LICENSE file in the project root for full license information.

namespace Microsoft.Azure.ServiceBus
{
    using System;
    using System.Collections.Generic;
    using System.Globalization;
    using System.IO;
    using System.Runtime.Serialization;
    using System.Threading;
    using System.Threading.Tasks;
    using Microsoft.Azure.ServiceBus.Primitives;

    /// <summary>Represents the unit of communication between ServiceBus client and Service.</summary>
    public sealed class BrokeredMessage : IDisposable
    {
        static Func<string> messageIdGeneratorFunc = () => (string)null;

        readonly object disposablesSyncObject = new object();
        readonly bool ownsBodyStream;
        readonly bool bodyObjectDecoded;

        long bodyId;
        long bodySize;
        Stream bodyStream;
        object bodyObject;
        string contentType;
        string correlationId;
        bool disposed;
        string deadLetterSource;
        DateTime enqueuedTimeUtc;
        int getBodyCalled;
        long headerSize;
        MessageMembers initializedMembers;
        string label;
        int messageConsumed;
        string messageId;
        short partitionId;
        string partitionKey;
        IDictionary<string, object> properties;
        string publisher;

        // TODO: ReceiveContext receiveContext;
        ReceiverHeaders receiverHeaders;
        string replyTo;
        string replyToSessionId;
        DateTime scheduledEnqueueTimeUtc = DateTime.MinValue;
        string sessionId;
        TimeSpan timeToLive;
        string to;
        string viaPartitionKey;

        // TODO: Check back to see if this can be safely removed
        volatile List<IDisposable> attachedDisposables;

        /// <summary>Initializes a new instance of the <see cref="BrokeredMessage" /> class.</summary>
        public BrokeredMessage()
        {
            try
            {
                this.messageId = messageIdGeneratorFunc();
            }
            catch (Exception ex)
            {
                throw new InvalidOperationException("BrokeredMessage ID generator function has failed.", ex);
            }
        }

        /// <summary>Initializes a new instance of the
        /// <see cref="BrokeredMessage" /> class from a given object by using DataContractSerializer with a binary XmlDictionaryWriter.</summary>
        /// <param name="serializableObject">The serializable object.</param>
        public BrokeredMessage(object serializableObject)
            : this(serializableObject, serializableObject == null ? null : new DataContractBinarySerializer(GetObjectType(serializableObject)))
        {
            this.bodyObject = serializableObject;
        }

        /// <summary> Constructor that creates a BrokeredMessage from a given object using the provided XmlObjectSerializer </summary>
        /// <remarks> You should be aware of the exceptions that their provided Serializer can throw and take appropriate
        /// actions. Please refer to <see href="http://msdn.microsoft.com/en-us/library/ms574055.aspx"/> for
        /// a possible list of exceptions and their cause. </remarks>
        /// <param name="serializableObject"> The serializable object. </param>
        /// <param name="serializer">         The serializer object. </param>
        /// <exception cref="ArgumentNullException">Thrown when null serializer is passed to the method
        /// TODO:
        /// with a non-null serializableObject</exception>
        public BrokeredMessage(object serializableObject, XmlObjectSerializer serializer)
            : this()
        {
            if (serializableObject != null)
            {
                if (serializer == null)
                {
                    ////throw FxTrace.Exception.AsError(new ArgumentNullException("serializer"));
                    throw new ArgumentNullException(nameof(serializer));
                }

                MemoryStream stream = new MemoryStream(256);
                serializer.WriteObject(stream, serializableObject);
                stream.Flush();
                stream.Position = 0;
                this.BodyStream = stream;
                this.ownsBodyStream = true;
            }
        }

        /// <summary>Initializes a new instance of the <see cref="BrokeredMessage" /> class.</summary>
        /// <param name="messageBodyStream">The message body stream.</param>
        public BrokeredMessage(Stream messageBodyStream)
            : this(messageBodyStream, false)
        {
        }

        /// <summary>Initializes a new instance of the
        /// <see cref="BrokeredMessage" /> class using the supplied stream as its body.</summary>
        /// <param name="messageBodyStream">The message body stream.</param>
        /// <param name="ownsStream">true to indicate that the stream will be closed when the message is
        /// closed; false to indicate that the stream will not be closed when the message is closed.</param>
        public BrokeredMessage(Stream messageBodyStream, bool ownsStream)
            : this()
        {
            this.ownsBodyStream = ownsStream;
            this.BodyStream = messageBodyStream;
        }

        internal BrokeredMessage(object bodyObject, Stream bodyStream)
            : this()
        {
            this.bodyObject = bodyObject;
            this.bodyObjectDecoded = true;
            this.bodyStream = bodyStream;
            this.ownsBodyStream = true;
        }

        BrokeredMessage(BrokeredMessage originalMessage, bool clientSideCloning)
        {
            this.CopyMessageHeaders(originalMessage, clientSideCloning);

            this.bodyObject = originalMessage.bodyObject;
            this.bodyObjectDecoded = originalMessage.bodyObjectDecoded;
            Stream originalStream = originalMessage.BodyStream;
            if (originalStream != null)
            {
                this.BodyStream = BrokeredMessage.CloneStream(originalMessage.BodyStream, clientSideCloning);
                this.ownsBodyStream = true;
            }

            this.AttachDisposables(BrokeredMessage.CloneDisposables(originalMessage.attachedDisposables));
        }

        [Flags]
        internal enum MessageMembers : int
        {
            // public get/set members
            MessageId = 1,
            CorrelationId = 1 << 1,
            To = 1 << 2,
            ReplyTo = 1 << 3,
            TimeToLive = 1 << 4,
            SessionId = 1 << 5,
            Label = 1 << 6,
            ContentType = 1 << 7,
            ScheduledEnqueueTimeUtc = 1 << 8,
            PartitionKey = 1 << 9,
            ReplyToSessionId = 1 << 10,
            ViaPartitionKey = 1 << 11,

            // public read-only members
            DeadLetterSource = 1 << 14,
            Publisher = 1 << 15,
            EnqueuedTimeUtc = 1 << 16,
            SequenceNumber = 1 << 17,
            LockToken = 1 << 18,
            LockedUntilUtc = 1 << 19,
            DeliveryCount = 1 << 20,
            MessageState = 1 << 21,
            EnqueuedSequenceNumber = 1 << 22,

            // internal
            PartitionId = 1 << 23
        }

        /// <summary>Gets or sets the identifier of the correlation.</summary>
        /// <value>The identifier of the correlation.</value>
        /// <exception cref="System.ObjectDisposedException">Thrown if the message is in disposed state.</exception>
        public string CorrelationId
        {
            get
            {
                this.ThrowIfDisposed();
                return this.correlationId;
            }

            set
            {
                this.ThrowIfDisposed();
                this.correlationId = value;
                if (value == null)
                {
                    this.ClearInitializedMember(MessageMembers.CorrelationId);
                }
                else
                {
                    this.initializedMembers |= MessageMembers.CorrelationId;
                }
            }
        }

        /// <summary>Gets or sets the identifier of the session.</summary>
        /// <value>The identifier of the session.</value>
        /// <exception cref="System.ObjectDisposedException">Thrown if the message is in disposed state.</exception>
        public string SessionId
        {
            get
            {
                this.ThrowIfDisposed();
                return this.sessionId;
            }

            set
            {
                this.ThrowIfDisposed();
                this.CopySessionId(value);
                this.PartitionKey = value;
            }
        }

        /// <summary>Gets or sets the session identifier to reply to.</summary>
        /// <value>The session identifier to reply to.</value>
        /// <exception cref="System.ObjectDisposedException">Thrown if the message is in disposed state.</exception>
        public string ReplyToSessionId
        {
            get
            {
                this.ThrowIfDisposed();
                return this.replyToSessionId;
            }

            set
            {
                this.ThrowIfDisposed();
                BrokeredMessage.ValidateSessionId(value);
                this.replyToSessionId = value;
                if (value == null)
                {
                    this.ClearInitializedMember(MessageMembers.ReplyToSessionId);
                }
                else
                {
                    this.initializedMembers |= MessageMembers.ReplyToSessionId;
                }
            }
        }

        /// <summary>Gets the number of deliveries.</summary>
        /// <value>The number of deliveries.</value>
        /// <exception cref="System.ObjectDisposedException">Thrown if the message is in disposed state.</exception>
        /// <exception cref="System.InvalidOperationException">Thrown if the message has not been delivered by ServiceBus.</exception>
        public int DeliveryCount
        {
            get
            {
                this.ThrowIfDisposed();
                this.ThrowIfNotReceived();
                return this.receiverHeaders.DeliveryCount;
            }

            internal set
            {
                this.ThrowIfDisposed();
                this.EnsureReceiverHeaders();
                this.initializedMembers |= MessageMembers.DeliveryCount;
                this.receiverHeaders.DeliveryCount = value;
            }
        }

        /// <summary />
        public string DeadLetterSource
        {
            get
            {
                this.ThrowIfDisposed();
                return this.deadLetterSource;
            }

            internal set
            {
                this.ThrowIfDisposed();
                this.deadLetterSource = value;

                if (string.IsNullOrEmpty(value))
                {
                    this.ClearInitializedMember(MessageMembers.DeadLetterSource);
                }
                else
                {
                    this.initializedMembers |= MessageMembers.DeadLetterSource;
                }
            }
        }

        /// <summary>Gets the date and time in UTC at which the message is set to expire.</summary>
        /// <value>The message expiration time in UTC.</value>
        /// <exception cref="System.ObjectDisposedException">Thrown if the message is in disposed state.</exception>
        /// <exception cref="System.InvalidOperationException">If the message has not been delivered by ServerBus.</exception>
        public DateTime ExpiresAtUtc
        {
            get
            {
                this.ThrowIfDisposed();
                this.ThrowIfNotReceived();
                if (this.TimeToLive >= DateTime.MaxValue.Subtract(this.enqueuedTimeUtc))
                {
                    return DateTime.MaxValue;
                }

                return this.EnqueuedTimeUtc.Add(this.TimeToLive);
            }
        }

        /// <summary>Gets the date and time in UTC until which the message will be locked in the queue/subscription.</summary>
        /// <value>The date and time until which the message will be locked in the queue/subscription.</value>
        /// <exception cref="System.ObjectDisposedException">Thrown if the message is in disposed state.</exception>
        /// <exception cref="System.InvalidOperationException">Thrown if the message was not received from the ServiceBus.</exception>
        public DateTime LockedUntilUtc
        {
            get
            {
                this.ThrowIfDisposed();

                // TODO: this.ThrowIfNotLocked();
                return this.receiverHeaders.LockedUntilUtc;
            }

            internal set
            {
                this.ThrowIfDisposed();
                this.EnsureReceiverHeaders();

                this.initializedMembers |= MessageMembers.LockedUntilUtc;
                this.receiverHeaders.LockedUntilUtc = value;
            }
        }

        // TODO:Fix expected exception list once CSDMain# 220699 is fixed

        /// <summary>Gets the lock token assigned by Service Bus to this message.</summary>
        /// <value>The lock token assigned by Service Bus to this message.</value>
        /// <exception cref="System.ObjectDisposedException">Thrown if the message is in disposed state.</exception>
        /// <exception cref="System.InvalidOperationException">Thrown if the message was not received from the ServiceBus.</exception>
        public Guid LockToken
        {
            get
            {
                this.ThrowIfDisposed();

                // TODO: this.ThrowIfNotLocked();
                return this.receiverHeaders.LockToken;
            }

            internal set
            {
                this.ThrowIfDisposed();
                this.EnsureReceiverHeaders();

                this.receiverHeaders.LockToken = value;
                if (value != Guid.Empty)
                {
                    this.initializedMembers |= MessageMembers.LockToken;
                }
                else
                {
                    this.ClearInitializedMember(MessageMembers.LockToken);
                }
            }
        }

        /// <summary>Gets or sets the identifier of the message. This is a
        /// user-defined value that Service Bus can use to identify duplicate messages, if enabled.</summary>
        /// <value>The identifier of the message.</value>
        /// <exception cref="System.ObjectDisposedException">Thrown if the message is in a disposed state.</exception>
        /// <exception cref="System.ArgumentException">Thrown if the message identifier is null or exceeds 128 characters in length.</exception>
        public string MessageId
        {
            get
            {
                this.ThrowIfDisposed();
                return this.messageId;
            }

            set
            {
                this.ThrowIfDisposed();
                BrokeredMessage.ValidateMessageId(value);
                this.initializedMembers |= MessageMembers.MessageId;
                this.messageId = value;
            }
        }

        ///// <summary> Gets or sets a context for the receive. </summary>
        ///// <value> The receive context. </value>
        ///// TODO
        ////internal ReceiveContext ReceiveContext
        ////{
        ////    get
        ////    {
        ////        this.ThrowIfDisposed();
        ////        return this.receiveContext;
        ////    }

        ////    set
        ////    {
        ////        this.ThrowIfDisposed();
        ////        this.receiveContext = value;
        ////    }
        ////}

        /// <summary>Gets or sets the type of the content.</summary>
        /// <value>The type of the content of the message body. This is a
        /// content type identifier utilized by the sender and receiver for application specific logic.</value>
        /// <exception cref="System.ObjectDisposedException">Thrown if the message is in disposed state.</exception>
        public string ContentType
        {
            get
            {
                this.ThrowIfDisposed();
                return this.contentType;
            }

            set
            {
                this.ThrowIfDisposed();
                this.contentType = value;
                if (value == null)
                {
                    this.ClearInitializedMember(MessageMembers.ContentType);
                }
                else
                {
                    this.initializedMembers |= MessageMembers.ContentType;
                }
            }
        }

        /// <summary>Gets or sets a partition key for sending a transactional message to a queue or topic that is not session-aware.</summary>
        /// <value>The partition key for sending a transactional message.</value>
        public string PartitionKey
        {
            get
            {
                this.ThrowIfDisposed();
                return this.partitionKey;
            }

            set
            {
                this.ThrowIfDisposed();
                this.ThrowIfDominatingPropertyIsNotEqualToNonNullDormantProperty(MessageMembers.PartitionKey, MessageMembers.SessionId, value, this.sessionId);
                this.CopyPartitionKey(value);
            }
        }

        /// <summary>Gets or sets a partition key value when a transaction is to be used to send messages via a transfer queue.</summary>
        /// <value>The partition key value when a transaction is to be used to send messages via a transfer queue.</value>
        public string ViaPartitionKey
        {
            get
            {
                this.ThrowIfDisposed();
                return this.viaPartitionKey;
            }

            set
            {
                this.ThrowIfDisposed();
                BrokeredMessage.ValidatePartitionKey("ViaPartitionKey", value);
                this.viaPartitionKey = value;
                if (value == null)
                {
                    this.ClearInitializedMember(MessageMembers.ViaPartitionKey);
                }
                else
                {
                    this.initializedMembers |= MessageMembers.ViaPartitionKey;
                }
            }
        }

        /// <summary>Gets or sets the application specific label.</summary>
        /// <value>The application specific label.</value>
        /// <exception cref="System.ObjectDisposedException">Thrown if the message is in disposed state.</exception>
        public string Label
        {
            get
            {
                this.ThrowIfDisposed();
                return this.label;
            }

            set
            {
                this.ThrowIfDisposed();
                this.label = value;
                if (value == null)
                {
                    this.ClearInitializedMember(MessageMembers.Label);
                }
                else
                {
                    this.initializedMembers |= MessageMembers.Label;
                }
            }
        }

        /// <summary>Gets the application specific message properties.</summary>
        /// <value>The application specific message properties.</value>
        /// <exception cref="System.ObjectDisposedException">Thrown if the message is in disposed state.</exception>
        public IDictionary<string, object> Properties
        {
            get
            {
                this.ThrowIfDisposed();
                return this.InternalProperties;
            }
        }

        /// <summary>Gets or sets the address of the queue to reply to.</summary>
        /// <value>The reply to queue address.</value>
        /// <exception cref="System.ObjectDisposedException">Thrown if the message is in disposed state.</exception>
        public string ReplyTo
        {
            get
            {
                this.ThrowIfDisposed();
                return this.replyTo;
            }

            set
            {
                this.ThrowIfDisposed();
                this.replyTo = value;
                if (value == null)
                {
                    this.ClearInitializedMember(MessageMembers.ReplyTo);
                }
                else
                {
                    this.initializedMembers |= MessageMembers.ReplyTo;
                }
            }
        }

        /// <summary>Gets or sets the date and time of the sent time in UTC.</summary>
        /// <value>The enqueue time in UTC. This value represents the actual time of enqueuing the message.</value>
        /// <exception cref="System.ObjectDisposedException">Thrown if the message is in disposed state.</exception>
        public DateTime EnqueuedTimeUtc
        {
            get
            {
                this.ThrowIfDisposed();
                this.ThrowIfNotReceived();
                return this.enqueuedTimeUtc;
            }

            internal set
            {
                this.ThrowIfDisposed();
                this.EnsureReceiverHeaders();
                this.initializedMembers |= MessageMembers.EnqueuedTimeUtc;
                this.enqueuedTimeUtc = value;
            }
        }

        /// <summary>Gets or sets the date and time in UTC at which the message will be enqueued. This
        /// property returns the time in UTC; when setting the property, the supplied DateTime value must also be in UTC.</summary>
        /// <value>The scheduled enqueue time in UTC. This value is for delayed message sending.
        /// It is utilized to delay messages sending to a specific time in the future.</value>
        /// <exception cref="System.ObjectDisposedException">Thrown if the message is in disposed state.</exception>
        /// <exception cref="System.ArgumentOutOfRangeException">Thrown if the passed in value is DateTime.MaxValue.</exception>
        public DateTime ScheduledEnqueueTimeUtc
        {
            get
            {
                this.ThrowIfDisposed();
                return this.scheduledEnqueueTimeUtc;
            }

            set
            {
                this.ThrowIfDisposed();

                if (value == DateTime.MaxValue)
                {
                    throw Fx.Exception.AsError(new ArgumentOutOfRangeException("ScheduledEnqueueTimeUtc"));
                }

                this.initializedMembers |= MessageMembers.ScheduledEnqueueTimeUtc;
                this.scheduledEnqueueTimeUtc = value;
            }
        }

        /// <summary>Gets the unique number assigned to a message by the Service Bus.</summary>
        /// <value>The unique number assigned to a message by the Service Bus.</value>
        /// <exception cref="System.ObjectDisposedException">Thrown if the message is in disposed state.</exception>
        /// <exception cref="System.InvalidOperationException">Thrown if the message was not received from the message server.</exception>
        public long SequenceNumber
        {
            get
            {
                this.ThrowIfDisposed();
                this.ThrowIfNotReceived();
                return this.receiverHeaders.SequenceNumber;
            }

            internal set
            {
                this.ThrowIfDisposed();
                this.EnsureReceiverHeaders();
                this.initializedMembers |= MessageMembers.SequenceNumber;
                this.receiverHeaders.SequenceNumber = value;
            }
        }

        /// <summary>Gets or sets the enqueued sequence number of the message.</summary>
        /// <value>The enqueued sequence number of the message.</value>
        public long EnqueuedSequenceNumber
        {
            get
            {
                this.ThrowIfDisposed();
                this.ThrowIfNotReceived();
                return this.receiverHeaders.EnqueuedSequenceNumber;
            }

            internal set
            {
                this.ThrowIfDisposed();
                this.EnsureReceiverHeaders();

                this.initializedMembers |= MessageMembers.EnqueuedSequenceNumber;
                this.receiverHeaders.EnqueuedSequenceNumber = value;
            }
        }

        /// <summary>Gets the size of the message in bytes.</summary>
        /// <value>The message size in bytes.</value>
        /// <exception cref="System.ObjectDisposedException">Thrown if the message is in disposed state.</exception>
        public long Size
        {
            get
            {
                this.ThrowIfDisposed();
                return this.HeaderSize + this.BodySize;
            }
        }

        /// <summary>Gets or sets the message’s time to live value. This is the duration after which the message expires, starting from when the message is sent to the Service Bus. Messages older than their TimeToLive value will expire and no longer be retained in the message store. Subscribers will be unable to receive expired messages.TimeToLive is the maximum lifetime that a message can receive, but its value cannot exceed the entity specified the
        /// <see cref="Microsoft.ServiceBus.Messaging.QueueDescription.DefaultMessageTimeToLive" /> value on the destination queue or subscription. If a lower TimeToLive value is specified, it will be applied to the individual message. However, a larger value specified on the message will be overridden by the entity’s DefaultMessageTimeToLive value.</summary>
        /// <value>The message’s time to live value.</value>
        /// <exception cref="System.ObjectDisposedException">Thrown if the message is in disposed state.</exception>
        /// <exception cref="System.ArgumentOutOfRangeException">Thrown if the passed in value is less than or equal to TimeSpan.Zero.</exception>
        public TimeSpan TimeToLive
        {
            get
            {
                this.ThrowIfDisposed();
                if (this.timeToLive == TimeSpan.Zero)
                {
                    return TimeSpan.MaxValue;
                }

                return this.timeToLive;
            }

            set
            {
                TimeoutHelper.ThrowIfNonPositiveArgument(value);

                this.ThrowIfDisposed();
                this.initializedMembers |= MessageMembers.TimeToLive;
                this.timeToLive = value;
            }
        }

        /// <summary>Gets or sets the send to address.</summary>
        /// <value>The send to address.</value>
        /// <exception cref="System.ObjectDisposedException">Thrown if the message is in disposed state.</exception>
        public string To
        {
            get
            {
                this.ThrowIfDisposed();
                return this.to;
            }

            set
            {
                this.ThrowIfDisposed();
                this.to = value;
                if (value == null)
                {
                    this.ClearInitializedMember(MessageMembers.To);
                }
                else
                {
                    this.initializedMembers |= MessageMembers.To;
                }
            }
        }

        /// <summary>Specifies whether the message has been consumed.</summary>
        /// <value>true if the message has been consumed; otherwise, false.</value>
        public bool IsBodyConsumed
        {
            get
            {
                // Body is consumed in 2 cases.
                // - Someone called GetBody() - this happens in both send and receive.
                // - Send operation "considered" a message been sent.
                // Note: this is not a thread safe boolean. IsBodyConsumed == false
                // can still lead to Send/GetBody() throwing exception saying body is consumed
                // in a multi-threaded scenario.
                this.ThrowIfDisposed();
                return this.getBodyCalled == 1 || this.messageConsumed == 1;
            }
        }

        internal short PartitionId
        {
            get
            {
                this.ThrowIfDisposed();
                return this.partitionId;
            }

            set
            {
                if (value < 0)
                {
                    throw Fx.Exception.AsError(new ArgumentOutOfRangeException("PartitionId"));
                }

                this.ThrowIfDisposed();
                this.initializedMembers |= MessageMembers.PartitionId;
                this.partitionId = value;
            }
        }

        /// <summary> Gets or sets the the Publisher. </summary>
        /// <value> Identifies the Publisher Sending the Message. </value>
        /// <exception cref="ObjectDisposedException">Thrown if message is in disposed state.</exception>
        /// <exception cref="InvalidOperationException">Thrown if <seealso cref="PartitionKey"/> or <seealso cref="SessionId"/> are set to different values.</exception>
        internal string Publisher
        {
            get
            {
                this.ThrowIfDisposed();
                return this.publisher;
            }

            set
            {
                this.ThrowIfDisposed();
                BrokeredMessage.ValidatePartitionKey("Publisher", value);
                if (value != null)
                {
                    this.ThrowIfDominatingPropertyIsNotEqualToNonNullDormantProperty(MessageMembers.Publisher, MessageMembers.PartitionKey, value, this.partitionKey);
                }

                if (string.IsNullOrEmpty(value))
                {
                    this.ClearInitializedMember(MessageMembers.Publisher);
                }
                else
                {
                    this.initializedMembers |= MessageMembers.Publisher;
                }

                this.publisher = value;
            }
        }

        /// <summary> Gets the size of the message header in bytes. </summary>
        /// <value> The size of the message header. </value>
        /// <exception cref="ObjectDisposedException">Thrown if message is in disposed state</exception>
        internal long HeaderSize
        {
            get
            {
                this.ThrowIfDisposed();
                return this.headerSize;
            }
        }

        internal long BodySize
        {
            get
            {
                this.ThrowIfDisposed();
                if (this.bodyStream != null && this.bodyStream.CanSeek)
                {
                    this.bodySize = this.bodyStream.Length;
                }

                return this.bodySize;
            }
        }

        /// <summary> Gets or sets the body stream. </summary>
        /// <value> The message body stream. </value>
        /// <exception cref="ObjectDisposedException">Thrown if message is in disposed state</exception>
        internal Stream BodyStream
        {
            get
            {
                this.ThrowIfDisposed();
                return this.bodyStream;
            }

            set
            {
                this.ThrowIfDisposed();

                if (this.bodyStream != null && this.ownsBodyStream)
                {
                    this.bodyStream.Dispose();
                }

                this.bodyStream = value;
            }
        }

        /// <summary> Gets or sets the initialized members. </summary>
        /// <value> The initialized members. </value>
        internal MessageMembers InitializedMembers
        {
            get
            {
                return this.initializedMembers;
            }

            set
            {
                this.initializedMembers = value;
            }
        }

        /// <summary> Gets a value indicating whether this object is lock token set. </summary>
        /// <value> true if this object is lock token set, false if not. </value>
        internal bool IsLockTokenSet
        {
            get
            {
                return (this.initializedMembers & MessageMembers.LockToken) != 0;
            }
        }

        /// <summary> Gets the identifier of the body. </summary>
        /// <value> The identifier of the body. </value>
        internal long BodyId
        {
            get
            {
                return this.bodyId;
            }

            set
            {
                this.bodyId = value;
            }
        }

        /// <summary> Gets the internal properties. </summary>
        /// <value> The internal properties. </value>
        internal IDictionary<string, object> InternalProperties
        {
            get
            {
                if (this.properties == null)
                {
                    Interlocked.CompareExchange(ref this.properties, new Dictionary<string, object>(StringComparer.OrdinalIgnoreCase), null);
                }

                return this.properties;
            }
        }

        /// <summary>
        /// Indicate if the BorkeredMessage has been accessed (or marked) as consumed.
        /// </summary>
        /// <remarks>Initially IsConsumed is false. First read of this property will also
        /// marked the IsConsumed to be true (atomically). Subsequence will be false.
        ///
        /// Also note that this does not take transaction into account, so if a message
        /// is marked as consumed but then transaction is aborted, this property will
        /// continue to indicate false.</remarks>
        internal bool IsConsumed
        {
            get
            {
                // First get will be 0, with subsequence get being 1 (true)
                return Interlocked.Exchange(ref this.messageConsumed, 1) == 1;
            }

            set
            {
                int intValue = value ? 1 : 0;
                Interlocked.Exchange(ref this.messageConsumed, intValue);
            }
        }

        internal MessageReceiver Receiver { get; set; }

        /// <summary>Specify generator to be used to generate BrokeredMessage.MessageId value.
        /// <param name="messageIdGenerator">Message ID generator.</param>
        /// <remarks>Be default, no value is assigned.</remarks>
        /// </summary>
        /// <exception cref="ArgumentNullException">Thrown if invoked with null.</exception>
        public static void SetMessageIdGenerator(Func<string> messageIdGenerator)
        {
            if (messageIdGenerator == null)
            {
                throw new ArgumentNullException(nameof(messageIdGenerator));
            }
            messageIdGeneratorFunc = messageIdGenerator;
        }

        /// <summary>Deserializes the brokered message body into an object of the specified type by using the
        /// <see cref="System.Runtime.Serialization.DataContractSerializer" /> with a binary
        /// <see cref="System.Xml.XmlDictionaryReader" />.</summary>
        /// <typeparam name="T">The type to which the message body will be deserialized.</typeparam>
        /// <returns>The deserialized object or graph.</returns>
        /// <exception cref="System.ObjectDisposedException">If the message is in disposed state or the message body stream is already disposed.</exception>
        /// <exception cref="System.InvalidOperationException">If the message contains a null body stream or the
        /// body stream contains no data or the message body has already been consumed.</exception>
        public T GetBody<T>()
        {
            if (typeof(T) == typeof(Stream))
            {
                this.SetGetBodyCalled();
                return (T)(object)this.BodyStream;
            }

            if (this.bodyObjectDecoded && this.bodyObject != null)
            {
                this.SetGetBodyCalled();
                return (T)this.bodyObject;
            }

            return this.GetBody<T>(new DataContractBinarySerializer(typeof(T)));
        }

        /// <summary>Deserializes the BrokeredMessage body into an object of the specified type using
        /// DataContractSerializer with a Binary XmlObjectSerializer. </summary>
        /// <typeparam name="T"> Generic type parameter. </typeparam>
        /// <param name="serializer"> The serializer object. </param>
        /// <returns> The deserialized object/graph</returns>
        /// <exception cref="ObjectDisposedException"> Thrown if the message is in disposed state. </exception>
        /// <exception cref="ArgumentNullException"> Thrown when invoked with a Null serializer object. </exception>
        /// <exception cref="InvalidOperationException"> Thrown if the message contains a Null body stream, contains no data,
        /// or if the stream has been read once (through any GetBody() calls). </exception>
        public T GetBody<T>(XmlObjectSerializer serializer)
        {
            if (serializer == null)
            {
                // TODO: throw FxTrace.Exception.AsError(new ArgumentNullException("serializer"));
                throw new ArgumentNullException(nameof(serializer));
            }

            this.ThrowIfDisposed();
            this.SetGetBodyCalled();

            if (this.BodyStream == null)
            {
                // TODO: Should use IsValueType??
                if (typeof(T) == typeof(ValueType))
                {
                    throw new InvalidOperationException("MessageBodyNull");
                }

                return default(T);
            }

            if (this.BodyStream.CanSeek)
            {
                if (this.BodyStream.Length == 0)
                {
                    // There are 2 cases where there is a stream in the first place:
                    // (a) user called Message.CreateMessage(object/stream)
                    // (b) internal code set Message.BodyStream to non-null stream
                    // Either case, someone now force stream to be empty. We should always throw
                    // in these cases.
                    throw Fx.Exception.AsError(new InvalidOperationException("MessageBodyNull"));
                }

                this.BodyStream.Position = 0;
            }

            return (T)serializer.ReadObject(this.BodyStream);
        }

        // Summary:
        //    Asynchronously Abandons the lock on a peek-locked message.
        public Task AbandonAsync()
        {
            this.ThrowIfDisposed();
            this.ThrowIfNotLocked();

            return this.Receiver.AbandonAsync(new[] { this.LockToken });
        }

        /// <summary>Asynchronously completes the receive operation of a message and 
        /// indicates that the message should be marked as processed and deleted.</summary> 
        /// <returns>The asynchronous result of the operation.</returns>
        public Task CompleteAsync()
        {
            this.ThrowIfDisposed();
            this.ThrowIfNotLocked();

            return this.Receiver.CompleteAsync(new[] { this.LockToken });
        }

        /// <summary>Asynchronously moves the message to the dead letter queue.</summary>
        /// <returns>The asynchronous result of the operation.</returns>
        public Task DeadLetterAsync()
        {
            this.ThrowIfDisposed();
            this.ThrowIfNotLocked();

            return this.Receiver.DeadLetterAsync(new[] { this.LockToken });
        }

        /// <summary>Asynchronously indicates that the receiver wants to defer the processing for this message.</summary>
        /// <returns>The asynchronous result of the operation.</returns>
        public Task DeferAsync()
        {
            this.ThrowIfDisposed();
            this.ThrowIfNotLocked();

            return this.Receiver.DeferAsync(new[] { this.LockToken });
        }

        /// <summary>Specifies the time period within which the host renews its lock on a message.</summary>
        /// <returns>The host that is being locked.</returns>
        public Task RenewLockAsync()
        {
            this.ThrowIfDisposed();
            this.ThrowIfNotLocked();

            return this.InternalRenewLockAsync(this.LockToken);
        }

        /// <summary>Performs application-defined tasks associated with freeing, releasing, or resetting unmanaged resources.</summary>
        public void Dispose()
        {
            this.Dispose(true);
        }

        /// <summary>Returns a string that represents the current message.</summary>
        /// <returns>The string representation of the current message.</returns>
        public override string ToString()
        {
            return string.Format(CultureInfo.CurrentCulture, "{0}{{MessageId:{1}}}", base.ToString(), this.MessageId);
        }

        /// <summary>Clones a message, so that it is possible to send a clone of a message as a new message.</summary>
        /// <returns>The <see cref="BrokeredMessage" /> that contains the cloned message.</returns>
        [System.Diagnostics.CodeAnalysis.SuppressMessage(
            "Microsoft.Usage",
            "CA2202:Do not dispose objects multiple times",
            Justification = "Safe here. Any future behavior change is easy to detect")]
        public BrokeredMessage Clone()
        {
            this.ThrowIfDisposed();

            return new BrokeredMessage(this, clientSideCloning: true);
        }

        internal static IEnumerable<IDisposable> CloneDisposables(IEnumerable<IDisposable> disposables)
        {
            // clone the disposables if they support it
            if (disposables == null)
            {
                return null;
            }

            List<IDisposable> clonedDisposables = new List<IDisposable>();
            foreach (IDisposable obj in disposables)
            {
                ICloneable cloneable = obj as ICloneable;
                if (cloneable != null)
                {
                    object clone = cloneable.Clone();
                    Fx.Assert(clone is IDisposable, "cloned object must also implement IDisposable");
                    clonedDisposables.Add((IDisposable)clone);
                }
            }
            return clonedDisposables.Count > 0 ? clonedDisposables : null;
        }

        internal object ClearBodyObject()
        {
            object obj = this.bodyObject;
            this.bodyObject = null;
            return obj;
        }

        internal void ClearPartitionId()
        {
            this.partitionId = default(short);
            this.ClearInitializedMember(MessageMembers.PartitionId);
        }

        /// <summary>
        /// Attached an IDisposable object to the BrokeredMessage which should be disposed when the message itself is disposed
        /// </summary>
        /// <param name="disposables"></param>
        internal void AttachDisposables(IEnumerable<IDisposable> disposables)
        {
            if (disposables == null)
            {
                return;
            }

            if (this.attachedDisposables == null)
            {
                lock (this.disposablesSyncObject)
                {
                    if (this.attachedDisposables == null)
                    {
                        this.attachedDisposables = new List<IDisposable>(4);
                    }

                    this.attachedDisposables.AddRange(disposables);
                    return;
                }
            }

            lock (this.disposablesSyncObject)
            {
                this.attachedDisposables.AddRange(disposables);
            }
        }

<<<<<<< HEAD
        async Task InternalRenewLockAsync(Guid lockToken)
        {
            this.LockedUntilUtc = await this.Receiver.RenewLockAsync(this.LockToken).ConfigureAwait(false);
=======
        internal void CopySessionId(string sessionId)
        {
            BrokeredMessage.ValidateSessionId(sessionId);
            this.sessionId = sessionId;
            if (sessionId == null)
            {
                this.ClearInitializedMember(MessageMembers.SessionId);
            }
            else
            {
                this.initializedMembers |= MessageMembers.SessionId;
            }
        }

        internal void CopyPartitionKey(string partitionKey)
        {
            BrokeredMessage.ValidatePartitionKey("PartitionKey", partitionKey);
            this.partitionKey = partitionKey;
            if (partitionKey == null)
            {
                this.ClearInitializedMember(MessageMembers.PartitionKey);
            }
            else
            {
                this.initializedMembers |= MessageMembers.PartitionKey;
            }
        }

        internal bool IsMembersSet(MessageMembers members)
        {
            bool membersSet = ((this.InitializedMembers & members) != 0);

            return membersSet;
        }

        static Stream CloneStream(Stream originalStream, bool canThrowException = false)
        {
            Stream clonedStream = null;

            if (originalStream != null)
            {
                MemoryStream memoryStream;
                ICloneable cloneable;

                if ((memoryStream = originalStream as MemoryStream) != null)
                {
                    // Note: memoryStream.GetBuffer() doesn't work
                    clonedStream = new MemoryStream(memoryStream.ToArray(), 0, (int)memoryStream.Length, false, true);
                }
                else if ((cloneable = originalStream as ICloneable) != null)
                {
                    clonedStream = (Stream)cloneable.Clone();
                }
                else if (canThrowException)
                {
                    // TODO: throw Fx.Exception.AsError(new InvalidOperationException(SRClient.BrokeredMessageStreamNotCloneable(originalStream.GetType().FullName)));
                    throw new InvalidOperationException("BrokeredMessageStreamNotCloneable");
                }
            }

            return clonedStream;
        }

        /// <summary> Validate message identifier. </summary>
        /// <exception cref="ArgumentException">
        /// Thrown when messageId is null, or empty or greater than the maximum message length.
        /// </exception>
        /// <param name="messageId"> Identifier for the message. </param>
        static void ValidateMessageId(string messageId)
        {
            if (string.IsNullOrEmpty(messageId) ||
                messageId.Length > Constants.MaxMessageIdLength)
            {
                // TODO: throw FxTrace.Exception.Argument("messageId", SRClient.MessageIdIsNullOrEmptyOrOverMaxValue(Constants.MaxMessageIdLength));
                throw new ArgumentException("MessageIdIsNullOrEmptyOrOverMaxValue");
            }
        }

        /// <summary> Validate session identifier. </summary>
        /// <exception cref="ArgumentException">
        /// Thrown when sessionId is greater than the maximum session ID length.
        /// </exception>
        /// <param name="sessionId"> Identifier for the session. </param>
        static void ValidateSessionId(string sessionId)
        {
            if (sessionId != null && sessionId.Length > Constants.MaxSessionIdLength)
            {
                // TODO: throw FxTrace.Exception.Argument("sessionId", SRClient.SessionIdIsOverMaxValue(Constants.MaxSessionIdLength));
                throw new ArgumentException("SessionIdIsOverMaxValue");
            }
        }

        static void ValidatePartitionKey(string partitionKeyPropertyName, string partitionKey)
        {
            if (partitionKey != null && partitionKey.Length > Constants.MaxPartitionKeyLength)
            {
                // TODO: throw FxTrace.Exception.Argument(partitionKeyPropertyName, SRClient.PropertyOverMaxValue(partitionKeyPropertyName, Constants.MaxPartitionKeyLength));
                throw new ArgumentException("PropertyValueOverMaxValue");
            }
        }

        static Type GetObjectType(object value)
        {
            return (value == null) ? typeof(object) : value.GetType();
>>>>>>> d61e62c0
        }

        /// <summary> Performs application-defined tasks associated with freeing, releasing, or resetting
        /// unmanaged resources. </summary>
        /// <param name="disposing"> true if resources should be disposed, false if not. </param>
        void Dispose(bool disposing)
        {
            if (!this.disposed)
            {
                if (disposing)
                {
                    if (this.BodyStream != null && this.ownsBodyStream)
                    {
                        this.BodyStream.Dispose();
                        this.BodyStream = null;
                    }

                    this.bodyObject = null;

                    if (this.attachedDisposables != null)
                    {
                        foreach (IDisposable disposable in this.attachedDisposables)
                        {
                            disposable.Dispose();
                        }
                    }
                }

                this.disposed = true;
            }
        }

        void ClearInitializedMember(MessageMembers memberToClear)
        {
            this.initializedMembers &= ~memberToClear;
        }

        void SetGetBodyCalled()
        {
            if (Interlocked.Exchange(ref this.getBodyCalled, 1) == 1)
            {
                // TODO: throw Fx.Exception.AsError(new InvalidOperationException(SRClient.MessageBodyConsumed));
                throw new InvalidOperationException("MessageBodyConsumed");
            }
        }

        /// <summary> Copies the message headers described by originalMessage. </summary>
        /// <param name="originalMessage"> Message describing the original. </param>
        /// <param name="clientSideCloning"> specific if it is a client side initialized code path.</param>
        void CopyMessageHeaders(BrokeredMessage originalMessage, bool clientSideCloning = false)
        {
            this.MessageId = originalMessage.MessageId;
            this.headerSize = originalMessage.HeaderSize;

            if ((originalMessage.InitializedMembers & MessageMembers.SessionId) != 0)
            {
                this.CopySessionId(originalMessage.SessionId);
            }

            if ((originalMessage.initializedMembers & MessageMembers.PartitionKey) != 0)
            {
                this.CopyPartitionKey(originalMessage.PartitionKey);
            }

            if ((originalMessage.initializedMembers & MessageMembers.ViaPartitionKey) != 0)
            {
                this.ViaPartitionKey = originalMessage.ViaPartitionKey;
            }

            if ((originalMessage.InitializedMembers & MessageMembers.ScheduledEnqueueTimeUtc) != 0)
            {
                this.ScheduledEnqueueTimeUtc = originalMessage.ScheduledEnqueueTimeUtc;
            }

            if ((originalMessage.InitializedMembers & MessageMembers.TimeToLive) != 0)
            {
                this.TimeToLive = originalMessage.TimeToLive;
            }

            string originalMessageLabel = originalMessage.Label;
            if (originalMessageLabel != null)
            {
                this.Label = originalMessageLabel;
            }

            if (originalMessage.CorrelationId != null)
            {
                this.CorrelationId = originalMessage.CorrelationId;
            }

            if (originalMessage.ReplyTo != null)
            {
                this.ReplyTo = originalMessage.ReplyTo;
            }

            if (originalMessage.To != null)
            {
                this.To = originalMessage.To;
            }

            if ((originalMessage.InitializedMembers & MessageMembers.ReplyToSessionId) != 0)
            {
                this.ReplyToSessionId = originalMessage.ReplyToSessionId;
            }

            if (originalMessage.ContentType != null)
            {
                this.ContentType = originalMessage.ContentType;
            }

            foreach (KeyValuePair<string, object> property in originalMessage.Properties)
            {
                this.InternalProperties.Add(property);
            }

            // Publisher property is intended to be made public eventually.
            // So it gets cloned even in client side cloning.
            if (originalMessage.Publisher != null)
            {
                this.Publisher = originalMessage.Publisher;
            }

            // Copy any internal properties (which cannot be set through public API)
            // only when it's not client side cloning (which is invoked using public API).
            if (!clientSideCloning)
            {
                if ((originalMessage.InitializedMembers & MessageMembers.PartitionId) != 0)
                {
                    this.PartitionId = originalMessage.PartitionId;
                }

                ReceiverHeaders originalMessageReceiverHeaders = originalMessage.receiverHeaders;
                if (originalMessageReceiverHeaders != null)
                {
                    // Don't copy LockToken or LockedUntilUtc
                    this.BodyId = originalMessage.BodyId;
                    this.DeliveryCount = originalMessageReceiverHeaders.DeliveryCount;
                    this.SequenceNumber = originalMessageReceiverHeaders.SequenceNumber;
                    this.EnqueuedTimeUtc = originalMessage.EnqueuedTimeUtc;
                    this.EnqueuedSequenceNumber = originalMessageReceiverHeaders.EnqueuedSequenceNumber;
                }

                if ((originalMessage.initializedMembers & MessageMembers.DeadLetterSource) != 0)
                {
                    this.DeadLetterSource = originalMessage.DeadLetterSource;
                }
            }
        }

        /// <summary> Ensures that receiver headers. </summary>
        void EnsureReceiverHeaders()
        {
            if (this.receiverHeaders == null)
            {
                this.receiverHeaders = new ReceiverHeaders();
            }
        }

        /// <summary> Throw if disposed. </summary>
        /// <exception cref="Fx.Exception"> Thrown when object disposed. </exception>
        void ThrowIfDisposed()
        {
            if (this.disposed)
            {
                // TODO: throw Fx.Exception.ObjectDisposed("BrokeredMessage has been disposed.");
                throw new ObjectDisposedException("BrokeredMessage has been disposed.");
            }
        }

        /// <summary> Throw if not locked. </summary>
        /// <exception cref="FxTrace.Exception"> Thrown when as error. </exception>
        void ThrowIfNotLocked()
        {
            if (this.Receiver == null)
            {
                throw Fx.Exception.AsError(new InvalidOperationException("The operation cannot be completed because the receiver is null."));
            }

            if (this.Receiver.ReceiveMode == ReceiveMode.ReceiveAndDelete)
            {
                throw Fx.Exception.AsError(new InvalidOperationException("The operation is only supported in 'PeekLock' receive mode."));
            }
        }

        /// <summary> Throw if not received. </summary>
        /// <exception cref="Fx.Exception"> Thrown when as error. </exception>
        void ThrowIfNotReceived()
        {
            if (this.receiverHeaders == null)
            {
                throw Fx.Exception.AsError(new InvalidOperationException());
            }
        }

        void ThrowIfDominatingPropertyIsNotEqualToNonNullDormantProperty(MessageMembers dominatingProperty, MessageMembers dormantProperty, string dominatingPropsValue, string dormantPropsValue)
        {
            if ((this.initializedMembers & dormantProperty) != 0 && !string.Equals(dominatingPropsValue, dormantPropsValue))
            {
                // TODO: throw FxTrace.Exception.AsError(new InvalidOperationException(SRClient.DominatingPropertyMustBeEqualsToNonNullDormantProperty(dominatingProperty, dormantProperty)));
                throw new InvalidOperationException("DominatingPropertyMustBeEqualsToNonNullDormantProperty");
            }
        }

        /// <summary> Receiver headers. </summary>
        internal sealed class ReceiverHeaders
        {
            /// <summary> Gets or sets the number of deliveries. </summary>
            /// <value> The number of deliveries. </value>
            public int DeliveryCount { get; set; }

            /// <summary> Gets or sets the Date/Time of the locked until utc. </summary>
            /// <value> The locked until utc. </value>
            public DateTime LockedUntilUtc { get; set; }

            /// <summary> Gets or sets the lock token. </summary>
            /// <value> The lock token. </value>
            public Guid LockToken { get; set; }

            /// <summary> Gets or sets the sequence number. </summary>
            /// <value> The sequence number. </value>
            public long SequenceNumber { get; set; }

            /// <summary> Gets or sets the enqueued sequence number. </summary>
            /// <value> The Enqueued sequence number. </value>
            public long EnqueuedSequenceNumber { get; set; }
        }
    }
}<|MERGE_RESOLUTION|>--- conflicted
+++ resolved
@@ -59,7 +59,10 @@
         {
             try
             {
-                this.messageId = messageIdGeneratorFunc();
+                if (messageIdGeneratorFunc != null)
+                {
+                    this.messageId = messageIdGeneratorFunc();
+                }
             }
             catch (Exception ex)
             {
@@ -919,11 +922,7 @@
         /// <exception cref="ArgumentNullException">Thrown if invoked with null.</exception>
         public static void SetMessageIdGenerator(Func<string> messageIdGenerator)
         {
-            if (messageIdGenerator == null)
-            {
-                throw new ArgumentNullException(nameof(messageIdGenerator));
-            }
-            messageIdGeneratorFunc = messageIdGenerator;
+           messageIdGeneratorFunc = messageIdGenerator;
         }
 
         /// <summary>Deserializes the brokered message body into an object of the specified type by using the
@@ -1010,8 +1009,8 @@
             return this.Receiver.AbandonAsync(new[] { this.LockToken });
         }
 
-        /// <summary>Asynchronously completes the receive operation of a message and 
-        /// indicates that the message should be marked as processed and deleted.</summary> 
+        /// <summary>Asynchronously completes the receive operation of a message and
+        /// indicates that the message should be marked as processed and deleted.</summary>
         /// <returns>The asynchronous result of the operation.</returns>
         public Task CompleteAsync()
         {
@@ -1143,11 +1142,6 @@
             }
         }
 
-<<<<<<< HEAD
-        async Task InternalRenewLockAsync(Guid lockToken)
-        {
-            this.LockedUntilUtc = await this.Receiver.RenewLockAsync(this.LockToken).ConfigureAwait(false);
-=======
         internal void CopySessionId(string sessionId)
         {
             BrokeredMessage.ValidateSessionId(sessionId);
@@ -1252,7 +1246,11 @@
         static Type GetObjectType(object value)
         {
             return (value == null) ? typeof(object) : value.GetType();
->>>>>>> d61e62c0
+        }
+
+        async Task InternalRenewLockAsync(Guid lockToken)
+        {
+            this.LockedUntilUtc = await this.Receiver.RenewLockAsync(this.LockToken).ConfigureAwait(false);
         }
 
         /// <summary> Performs application-defined tasks associated with freeing, releasing, or resetting
