--- conflicted
+++ resolved
@@ -86,11 +86,6 @@
                 throw Fx.Exception.ArgumentNullOrWhiteSpace(connectionString);
             }
 
-<<<<<<< HEAD
-            var tokenProvider = this.ServiceBusConnection.CreateTokenProvider();
-            this.CbsTokenProvider = new TokenProviderAdapter(tokenProvider, this.ServiceBusConnection.OperationTimeout);
-=======
->>>>>>> ebfe7eb0
             this.ownsConnection = true;
         }
 
@@ -115,15 +110,6 @@
             RetryPolicy retryPolicy = null)
             : this(new ServiceBusConnection(endpoint, transportType, retryPolicy) {TokenProvider = tokenProvider}, topicPath, subscriptionName, receiveMode, retryPolicy)
         {
-<<<<<<< HEAD
-            if (tokenProvider == null)
-            {
-                throw Fx.Exception.ArgumentNull(nameof(tokenProvider));
-            }
-
-            this.CbsTokenProvider = new TokenProviderAdapter(tokenProvider, this.ServiceBusConnection.OperationTimeout);
-=======
->>>>>>> ebfe7eb0
             this.ownsConnection = true;
         }
 
