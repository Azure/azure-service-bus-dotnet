﻿// Copyright (c) Microsoft. All rights reserved.
// Licensed under the MIT license. See LICENSE file in the project root for full license information.

namespace Microsoft.Azure.ServiceBus
{
    using System;
    using System.Collections.Generic;
    using System.Diagnostics;
    using System.Threading;
    using System.Threading.Tasks;
    using Microsoft.Azure.Amqp;
    using Microsoft.Azure.ServiceBus.Amqp;
    using Microsoft.Azure.ServiceBus.Core;
    using Microsoft.Azure.ServiceBus.Primitives;

    /// <summary>
    /// SubscriptionClient can be used for all basic interactions with a Service Bus Subscription.
    /// </summary>
    /// <example>
    /// Create a new SubscriptionClient
    /// <code>
    /// ISubscriptionClient subscriptionClient = new SubscriptionClient(
    ///     namespaceConnectionString,
    ///     topicName,
    ///     subscriptionName,
    ///     ReceiveMode.PeekLock,
    ///     RetryExponential);
    /// </code>
    ///
    /// Register a message handler which will be invoked every time a message is received.
    /// <code>
    /// subscriptionClient.RegisterMessageHandler(
    ///        async (message, token) =&gt;
    ///        {
    ///            // Process the message
    ///            Console.WriteLine($"Received message: SequenceNumber:{message.SystemProperties.SequenceNumber} Body:{Encoding.UTF8.GetString(message.Body)}");
    ///
    ///            // Complete the message so that it is not received again.
    ///            // This can be done only if the subscriptionClient is opened in ReceiveMode.PeekLock mode.
    ///            await subscriptionClient.CompleteAsync(message.SystemProperties.LockToken);
    ///        },
    ///        async (exceptionEvent) =&gt;
    ///        {
    ///            // Process the exception
    ///            Console.WriteLine("Exception = " + exceptionEvent.Exception);
    ///            return Task.CompletedTask;
    ///        });
    /// </code>
    /// </example>
    /// <remarks>It uses AMQP protocol for communicating with service bus. Use <see cref="MessageReceiver"/> for advanced set of functionality.</remarks>
    public class SubscriptionClient : ClientEntity, ISubscriptionClient
    {
        int prefetchCount;
        readonly object syncLock;
        readonly bool ownsConnection;
        readonly ServiceBusDiagnosticSource diagnosticSource;

        IInnerSubscriptionClient innerSubscriptionClient;
        SessionClient sessionClient;
        SessionPumpHost sessionPumpHost;

        /// <summary>
        /// Instantiates a new <see cref="SubscriptionClient"/> to perform operations on a subscription.
        /// </summary>
        /// <param name="connectionStringBuilder"><see cref="ServiceBusConnectionStringBuilder"/> having namespace and topic information.</param>
        /// <param name="receiveMode">Mode of receive of messages. Defaults to <see cref="ReceiveMode"/>.PeekLock.</param>
        /// <param name="retryPolicy">Retry policy for subscription operations. Defaults to <see cref="RetryPolicy.Default"/></param>
        /// <remarks>Creates a new connection to the subscription, which is opened during the first receive operation.</remarks>
        public SubscriptionClient(ServiceBusConnectionStringBuilder connectionStringBuilder, string subscriptionName, ReceiveMode receiveMode = ReceiveMode.PeekLock, RetryPolicy retryPolicy = null)
            : this(connectionStringBuilder?.GetNamespaceConnectionString(), connectionStringBuilder?.EntityPath, subscriptionName, receiveMode, retryPolicy)
        {
        }

        /// <summary>
        /// Instantiates a new <see cref="SubscriptionClient"/> to perform operations on a subscription.
        /// </summary>
        /// <param name="connectionString">Namespace connection string. Must not contain topic or subscription information.</param>
        /// <param name="receiveMode">Mode of receive of messages. Defaults to <see cref="ReceiveMode"/>.PeekLock.</param>
        /// <param name="retryPolicy">Retry policy for subscription operations. Defaults to <see cref="RetryPolicy.Default"/></param>
        /// <remarks>Creates a new connection to the subscription, which is opened during the first receive operation.</remarks>
        public SubscriptionClient(string connectionString, string topicPath, string subscriptionName, ReceiveMode receiveMode = ReceiveMode.PeekLock, RetryPolicy retryPolicy = null)
            : this(new ServiceBusConnection(connectionString), topicPath, subscriptionName, receiveMode, retryPolicy ?? RetryPolicy.Default)
        {
            if (string.IsNullOrWhiteSpace(connectionString))
            {
                throw Fx.Exception.ArgumentNullOrWhiteSpace(connectionString);
            }

<<<<<<< HEAD
=======
            var tokenProvider = this.ServiceBusConnection.CreateTokenProvider();
            this.CbsTokenProvider = new TokenProviderAdapter(tokenProvider, this.ServiceBusConnection.OperationTimeout);
>>>>>>> dd56c4fc
            this.ownsConnection = true;
        }

        /// <summary>
        /// Creates a new instance of the Subscription client using the specified endpoint, entity path, and token provider.
        /// </summary>
        /// <param name="endpoint">Fully qualified domain name for Service Bus. Most likely, {yournamespace}.servicebus.windows.net</param>
        /// <param name="topicPath">Topic path.</param>
        /// <param name="subscriptionName">Subscription name.</param>
        /// <param name="tokenProvider">Token provider which will generate security tokens for authorization.</param>
        /// <param name="transportType">Transport type.</param>
        /// <param name="receiveMode">Mode of receive of messages. Defaults to <see cref="ReceiveMode"/>.PeekLock.</param>
        /// <param name="retryPolicy">Retry policy for subscription operations. Defaults to <see cref="RetryPolicy.Default"/></param>
        /// <remarks>Creates a new connection to the subscription, which is opened during the first receive operation.</remarks>
        public SubscriptionClient(
            string endpoint,
            string topicPath,
            string subscriptionName,
            ITokenProvider tokenProvider,
            TransportType transportType = TransportType.Amqp,
            ReceiveMode receiveMode = ReceiveMode.PeekLock,
            RetryPolicy retryPolicy = null)
            : this(new ServiceBusConnection(endpoint, transportType, retryPolicy), topicPath, subscriptionName, receiveMode, retryPolicy)
        {
<<<<<<< HEAD
            this.ServiceBusConnection.TokenProvider = tokenProvider ?? throw Fx.Exception.ArgumentNull(nameof(tokenProvider));
            this.CbsTokenProvider = new TokenProviderAdapter(this.ServiceBusConnection.TokenProvider, this.ServiceBusConnection.OperationTimeout);
=======
            if (tokenProvider == null)
            {
                throw Fx.Exception.ArgumentNull(nameof(tokenProvider));
            }

            this.CbsTokenProvider = new TokenProviderAdapter(tokenProvider, this.ServiceBusConnection.OperationTimeout);
>>>>>>> dd56c4fc
            this.ownsConnection = true;
        }

        /// <summary>
        /// Creates a new instance of the Subscription client on the given connection.
        /// </summary>
        /// <param name="serviceBusConnection">Connection object to the service bus namespace.</param>
        /// <param name="topicPath">Topic path.</param>
        /// <param name="subscriptionName">Subscription name.</param>
        /// <param name="receiveMode">Mode of receive of messages. Defaults to <see cref="ReceiveMode"/>.PeekLock.</param>
        /// <param name="retryPolicy">Retry policy for subscription operations. Defaults to <see cref="RetryPolicy.Default"/></param>
        public SubscriptionClient(ServiceBusConnection serviceBusConnection, string topicPath, string subscriptionName, ReceiveMode receiveMode, RetryPolicy retryPolicy)
            : base(nameof(SubscriptionClient), $"{topicPath}/{subscriptionName}", retryPolicy)
        {
            if (string.IsNullOrWhiteSpace(topicPath))
            {
                throw Fx.Exception.ArgumentNullOrWhiteSpace(topicPath);
            }
            if (string.IsNullOrWhiteSpace(subscriptionName))
            {
                throw Fx.Exception.ArgumentNullOrWhiteSpace(subscriptionName);
            }

            MessagingEventSource.Log.SubscriptionClientCreateStart(serviceBusConnection?.Endpoint.Authority, topicPath, subscriptionName, receiveMode.ToString());

            this.ServiceBusConnection = serviceBusConnection ?? throw new ArgumentNullException(nameof(serviceBusConnection));
            this.syncLock = new object();
            this.TopicPath = topicPath;
            this.SubscriptionName = subscriptionName;
            this.Path = EntityNameHelper.FormatSubscriptionPath(this.TopicPath, this.SubscriptionName);
            this.ReceiveMode = receiveMode;
            this.diagnosticSource = new ServiceBusDiagnosticSource(this.Path, serviceBusConnection.Endpoint);
            this.ownsConnection = false;
            if (this.ServiceBusConnection.TokenProvider != null)
            {
                this.CbsTokenProvider = new TokenProviderAdapter(this.ServiceBusConnection.TokenProvider, this.ServiceBusConnection.OperationTimeout);
            }

            MessagingEventSource.Log.SubscriptionClientCreateStop(serviceBusConnection.Endpoint.Authority, topicPath, subscriptionName, this.ClientId);
        }

        /// <summary>
        /// Gets the path of the corresponding topic.
        /// </summary>
        public string TopicPath { get; }

        /// <summary>
        /// Gets the formatted path of the subscription client.
        /// </summary>
        /// <seealso cref="EntityNameHelper.FormatSubscriptionPath(string, string)"/>
        public string Path { get; }

        /// <summary>
        /// Gets the name of the subscription.
        /// </summary>
        public string SubscriptionName { get; }

        /// <summary>
        /// Gets the <see cref="ServiceBus.ReceiveMode"/> for the SubscriptionClient.
        /// </summary>
        public ReceiveMode ReceiveMode { get; }

        /// <summary>
        /// Duration after which individual operations will timeout.
        /// </summary>
        public override TimeSpan OperationTimeout
        {
            get => this.ServiceBusConnection.OperationTimeout;
            set => this.ServiceBusConnection.OperationTimeout = value;
        }

        /// <summary>
        /// Prefetch speeds up the message flow by aiming to have a message readily available for local retrieval when and before the application asks for one using Receive.
        /// Setting a non-zero value prefetches PrefetchCount number of messages.
        /// Setting the value to zero turns prefetch off.
        /// Defaults to 0.
        /// </summary>
        /// <remarks>
        /// <para>
        /// When Prefetch is enabled, the client will quietly acquire more messages, up to the PrefetchCount limit, than what the application
        /// immediately asks for. The message pump will therefore acquire a message for immediate consumption
        /// that will be returned as soon as available, and the client will proceed to acquire further messages to fill the prefetch buffer in the background.
        /// </para>
        /// <para>
        /// While messages are available in the prefetch buffer, any subsequent ReceiveAsync calls will be immediately satisfied from the buffer, and the buffer is
        /// replenished in the background as space becomes available.If there are no messages available for delivery, the receive operation will drain the
        /// buffer and then wait or block as expected.
        /// </para>
        /// <para>Updates to this value take effect on the next receive call to the service.</para>
        /// </remarks>
        public int PrefetchCount
        {
            get => this.prefetchCount;
            set
            {
                if (value < 0)
                {
                    throw Fx.Exception.ArgumentOutOfRange(nameof(this.PrefetchCount), value, "Value cannot be less than 0.");
                }
                this.prefetchCount = value;
                if (this.innerSubscriptionClient != null)
                {
                    this.innerSubscriptionClient.PrefetchCount = value;
                }
                if (this.sessionClient != null)
                {
                    this.sessionClient.PrefetchCount = value;
                }
            }
        }

        internal IInnerSubscriptionClient InnerSubscriptionClient
        {
            get
            {
                if (this.innerSubscriptionClient == null)
                {
                    lock (this.syncLock)
                    {
                        this.innerSubscriptionClient = new AmqpSubscriptionClient(
                            this.Path,
                            this.ServiceBusConnection,
                            this.RetryPolicy,
                            this.CbsTokenProvider,
                            this.PrefetchCount,
                            this.ReceiveMode);
                    }
                }

                return this.innerSubscriptionClient;
            }
        }

        internal SessionClient SessionClient
        {
            get
            {
                if (this.sessionClient == null)
                {
                    lock (this.syncLock)
                    {
                        if (this.sessionClient == null)
                        {
                            this.sessionClient = new SessionClient(
                                this.ClientId,
                                this.Path,
                                MessagingEntityType.Subscriber,
                                this.ReceiveMode,
                                this.PrefetchCount,
                                this.ServiceBusConnection,
                                null,
                                this.CbsTokenProvider,
                                this.RetryPolicy,
                                this.RegisteredPlugins);
                        }
                    }
                }

                return this.sessionClient;
            }
        }

        internal SessionPumpHost SessionPumpHost
        {
            get
            {
                if (this.sessionPumpHost == null)
                {
                    lock (this.syncLock)
                    {
                        if (this.sessionPumpHost == null)
                        {
                            this.sessionPumpHost = new SessionPumpHost(
                                this.ClientId,
                                this.ReceiveMode,
                                this.SessionClient,
                                this.ServiceBusConnection.Endpoint);
                        }
                    }
                }

                return this.sessionPumpHost;
            }
        }

        internal ServiceBusConnection ServiceBusConnection { get; }

        ICbsTokenProvider CbsTokenProvider { get; }

        /// <summary>
        /// Completes a <see cref="Message"/> using its lock token. This will delete the message from the subscription.
        /// </summary>
        /// <param name="lockToken">The lock token of the corresponding message to complete.</param>
        /// <remarks>
        /// A lock token can be found in <see cref="Message.SystemPropertiesCollection.LockToken"/>,
        /// only when <see cref="ReceiveMode"/> is set to <see cref="ServiceBus.ReceiveMode.PeekLock"/>.
        /// This operation can only be performed on messages that were received by this client.
        /// </remarks>
        public Task CompleteAsync(string lockToken)
        {
            this.ThrowIfClosed();
            return this.InnerSubscriptionClient.InnerReceiver.CompleteAsync(lockToken);
        }

        /// <summary>
        /// Abandons a <see cref="Message"/> using a lock token. This will make the message available again for processing.
        /// </summary>
        /// <param name="lockToken">The lock token of the corresponding message to abandon.</param>
        /// <param name="propertiesToModify">The properties of the message to modify while abandoning the message.</param>
        /// <remarks>A lock token can be found in <see cref="Message.SystemPropertiesCollection.LockToken"/>,
        /// only when <see cref="ReceiveMode"/> is set to <see cref="ServiceBus.ReceiveMode.PeekLock"/>.
        /// Abandoning a message will increase the delivery count on the message.
        /// This operation can only be performed on messages that were received by this client.
        /// </remarks>
        public Task AbandonAsync(string lockToken, IDictionary<string, object> propertiesToModify = null)
        {
            this.ThrowIfClosed();
            return this.InnerSubscriptionClient.InnerReceiver.AbandonAsync(lockToken, propertiesToModify);
        }

        /// <summary>
        /// Moves a message to the deadletter sub-queue.
        /// </summary>
        /// <param name="lockToken">The lock token of the corresponding message to deadletter.</param>
        /// <remarks>
        /// A lock token can be found in <see cref="Message.SystemPropertiesCollection.LockToken"/>,
        /// only when <see cref="ReceiveMode"/> is set to <see cref="ServiceBus.ReceiveMode.PeekLock"/>.
        /// In order to receive a message from the deadletter sub-queue, you will need a new <see cref="IMessageReceiver"/> or <see cref="ISubscriptionClient"/>, with the corresponding path.
        /// You can use <see cref="EntityNameHelper.FormatDeadLetterPath(string)"/> to help with this.
        /// This operation can only be performed on messages that were received by this client.
        /// </remarks>
        public Task DeadLetterAsync(string lockToken)
        {
            this.ThrowIfClosed();
            return this.InnerSubscriptionClient.InnerReceiver.DeadLetterAsync(lockToken);
        }

        /// <summary>
        /// Moves a message to the deadletter sub-queue.
        /// </summary>
        /// <param name="lockToken">The lock token of the corresponding message to deadletter.</param>
        /// <param name="propertiesToModify">The properties of the message to modify while moving to sub-queue.</param>
        /// <remarks>
        /// A lock token can be found in <see cref="Message.SystemPropertiesCollection.LockToken"/>,
        /// only when <see cref="ReceiveMode"/> is set to <see cref="ServiceBus.ReceiveMode.PeekLock"/>.
        /// In order to receive a message from the deadletter queue, you will need a new <see cref="IMessageReceiver"/>, with the corresponding path.
        /// You can use <see cref="EntityNameHelper.FormatDeadLetterPath(string)"/> to help with this.
        /// This operation can only be performed on messages that were received by this receiver.
        /// </remarks>
        public Task DeadLetterAsync(string lockToken, IDictionary<string, object> propertiesToModify)
        {
            this.ThrowIfClosed();
            return this.InnerSubscriptionClient.InnerReceiver.DeadLetterAsync(lockToken, propertiesToModify);
        }

        /// <summary>
        /// Moves a message to the deadletter sub-queue.
        /// </summary>
        /// <param name="lockToken">The lock token of the corresponding message to deadletter.</param>
        /// <param name="deadLetterReason">The reason for deadlettering the message.</param>
        /// <param name="deadLetterErrorDescription">The error description for deadlettering the message.</param>
        /// <remarks>
        /// A lock token can be found in <see cref="Message.SystemPropertiesCollection.LockToken"/>,
        /// only when <see cref="ReceiveMode"/> is set to <see cref="ServiceBus.ReceiveMode.PeekLock"/>.
        /// In order to receive a message from the deadletter queue, you will need a new <see cref="IMessageReceiver"/>, with the corresponding path.
        /// You can use <see cref="EntityNameHelper.FormatDeadLetterPath(string)"/> to help with this.
        /// This operation can only be performed on messages that were received by this receiver.
        /// </remarks>
        public Task DeadLetterAsync(string lockToken, string deadLetterReason, string deadLetterErrorDescription = null)
        {
            this.ThrowIfClosed();
            return this.InnerSubscriptionClient.InnerReceiver.DeadLetterAsync(lockToken, deadLetterReason, deadLetterErrorDescription);
        }

        /// <summary>
        /// Receive messages continuously from the entity. Registers a message handler and begins a new thread to receive messages.
        /// This handler(<see cref="Func{Message, CancellationToken, Task}"/>) is awaited on every time a new message is received by the receiver.
        /// </summary>
        /// <param name="handler">A <see cref="Func{Message, CancellationToken, Task}"/> that processes messages.</param>
        /// <param name="exceptionReceivedHandler">A <see cref="Func{T1, TResult}"/> that is invoked during exceptions.
        /// <see cref="ExceptionReceivedEventArgs"/> contains contextual information regarding the exception.</param>
        /// <remarks>Enable prefetch to speed up the receive rate.
        /// Use <see cref="RegisterMessageHandler(Func{Message,CancellationToken,Task}, MessageHandlerOptions)"/> to configure the settings of the pump.</remarks>
        public void RegisterMessageHandler(Func<Message, CancellationToken, Task> handler, Func<ExceptionReceivedEventArgs, Task> exceptionReceivedHandler)
        {
            this.ThrowIfClosed();
            this.InnerSubscriptionClient.InnerReceiver.RegisterMessageHandler(handler, exceptionReceivedHandler);
        }

        /// <summary>
        /// Receive messages continuously from the entity. Registers a message handler and begins a new thread to receive messages.
        /// This handler(<see cref="Func{Message, CancellationToken, Task}"/>) is awaited on every time a new message is received by the receiver.
        /// </summary>
        /// <param name="handler">A <see cref="Func{Message, CancellationToken, Task}"/> that processes messages.</param>
        /// <param name="messageHandlerOptions">The <see cref="MessageHandlerOptions"/> options used to configure the settings of the pump.</param>
        /// <remarks>Enable prefetch to speed up the receive rate.</remarks>
        public void RegisterMessageHandler(Func<Message, CancellationToken, Task> handler, MessageHandlerOptions messageHandlerOptions)
        {
            this.ThrowIfClosed();
            this.InnerSubscriptionClient.InnerReceiver.RegisterMessageHandler(handler, messageHandlerOptions);
        }

        /// <summary>
        /// Receive session messages continuously from the queue. Registers a message handler and begins a new thread to receive session-messages.
        /// This handler(<see cref="Func{IMessageSession, Message, CancellationToken, Task}"/>) is awaited on every time a new message is received by the subscription client.
        /// </summary>
        /// <param name="handler">A <see cref="Func{IMessageSession, Message, CancellationToken, Task}"/> that processes messages.
        /// <see cref="IMessageSession"/> contains the session information, and must be used to perform Complete/Abandon/Deadletter or other such operations on the <see cref="Message"/></param>
        /// <param name="exceptionReceivedHandler">A <see cref="Func{T1, TResult}"/> that is invoked during exceptions.
        /// <see cref="ExceptionReceivedEventArgs"/> contains contextual information regarding the exception.</param>
        /// <remarks>  Enable prefetch to speed up the receive rate.
        /// Use <see cref="RegisterSessionHandler(Func{IMessageSession,Message,CancellationToken,Task}, SessionHandlerOptions)"/> to configure the settings of the pump.</remarks>
        public void RegisterSessionHandler(Func<IMessageSession, Message, CancellationToken, Task> handler, Func<ExceptionReceivedEventArgs, Task> exceptionReceivedHandler)
        {
            var sessionHandlerOptions = new SessionHandlerOptions(exceptionReceivedHandler);
            this.RegisterSessionHandler(handler, sessionHandlerOptions);
        }

        /// <summary>
        /// Receive session messages continuously from the queue. Registers a message handler and begins a new thread to receive session-messages.
        /// This handler(<see cref="Func{IMessageSession, Message, CancellationToken, Task}"/>) is awaited on every time a new message is received by the subscription client.
        /// </summary>
        /// <param name="handler">A <see cref="Func{IMessageSession, Message, CancellationToken, Task}"/> that processes messages.
        /// <see cref="IMessageSession"/> contains the session information, and must be used to perform Complete/Abandon/Deadletter or other such operations on the <see cref="Message"/></param>
        /// <param name="sessionHandlerOptions">Options used to configure the settings of the session pump.</param>
        /// <remarks>Enable prefetch to speed up the receive rate. </remarks>
        public void RegisterSessionHandler(Func<IMessageSession, Message, CancellationToken, Task> handler, SessionHandlerOptions sessionHandlerOptions)
        {
            this.ThrowIfClosed();
            this.SessionPumpHost.OnSessionHandler(handler, sessionHandlerOptions);
        }

        /// <summary>
        /// Adds a rule to the current subscription to filter the messages reaching from topic to the subscription.
        /// </summary>
        /// <param name="filter">The filter expression against which messages will be matched.</param>
        /// <returns>A task instance that represents the asynchronous add rule operation.</returns>
        /// <remarks>
        /// You can add rules to the subscription that decides which messages from the topic should reach the subscription.
        /// A default <see cref="TrueFilter"/> rule named <see cref="RuleDescription.DefaultRuleName"/> is always added while creation of the Subscription.
        /// You can add multiple rules with distinct names to the same subscription.
        /// Multiple filters combine with each other using logical OR condition. i.e., If any filter succeeds, the message is passed on to the subscription.
        /// Max allowed length of rule name is 50 chars.
        /// </remarks>
        public Task AddRuleAsync(string ruleName, Filter filter)
        {
            return this.AddRuleAsync(new RuleDescription(name: ruleName, filter: filter));
        }

        /// <summary>
        /// Adds a rule to the current subscription to filter the messages reaching from topic to the subscription.
        /// </summary>
        /// <param name="description">The rule description that provides the rule to add.</param>
        /// <returns>A task instance that represents the asynchronous add rule operation.</returns>
        /// <remarks>
        /// You can add rules to the subscription that decides which messages from the topic should reach the subscription.
        /// A default <see cref="TrueFilter"/> rule named <see cref="RuleDescription.DefaultRuleName"/> is always added while creation of the Subscription.
        /// You can add multiple rules with distinct names to the same subscription.
        /// Multiple filters combine with each other using logical OR condition. i.e., If any filter succeeds, the message is passed on to the subscription.
        /// </remarks>
        public async Task AddRuleAsync(RuleDescription description)
        {
            this.ThrowIfClosed();

            if (description == null)
            {
                throw Fx.Exception.ArgumentNull(nameof(description));
            }

            description.ValidateDescriptionName();
            MessagingEventSource.Log.AddRuleStart(this.ClientId, description.Name);

            bool isDiagnosticSourceEnabled = ServiceBusDiagnosticSource.IsEnabled();
            Activity activity = isDiagnosticSourceEnabled ? this.diagnosticSource.AddRuleStart(description) : null;
            Task addRuleTask = null;

            try
            {
                addRuleTask = this.InnerSubscriptionClient.OnAddRuleAsync(description);
                await addRuleTask.ConfigureAwait(false);
            }
            catch (Exception exception)
            {
                if (isDiagnosticSourceEnabled)
                {
                    this.diagnosticSource.ReportException(exception);
                }

                MessagingEventSource.Log.AddRuleException(this.ClientId, exception);
                throw;
            }
            finally
            {
                this.diagnosticSource.AddRuleStop(activity, description, addRuleTask?.Status);
            }

            MessagingEventSource.Log.AddRuleStop(this.ClientId);
        }

        /// <summary>
        /// Removes the rule on the subscription identified by <paramref name="ruleName" />.
        /// </summary>
        /// <returns>A task instance that represents the asynchronous remove rule operation.</returns>
        public async Task RemoveRuleAsync(string ruleName)
        {
            this.ThrowIfClosed();

            if (string.IsNullOrWhiteSpace(ruleName))
            {
                throw Fx.Exception.ArgumentNullOrWhiteSpace(nameof(ruleName));
            }

            MessagingEventSource.Log.RemoveRuleStart(this.ClientId, ruleName);
            bool isDiagnosticSourceEnabled = ServiceBusDiagnosticSource.IsEnabled();
            Activity activity = isDiagnosticSourceEnabled ? this.diagnosticSource.RemoveRuleStart(ruleName) : null;
            Task removeRuleTask = null;

            try
            {
                removeRuleTask = this.InnerSubscriptionClient.OnRemoveRuleAsync(ruleName);
                await removeRuleTask.ConfigureAwait(false);
            }
            catch (Exception exception)
            {
                if (isDiagnosticSourceEnabled)
                {
                    this.diagnosticSource.ReportException(exception);
                }

                MessagingEventSource.Log.RemoveRuleException(this.ClientId, exception);

                throw;
            }
            finally
            {
                this.diagnosticSource.RemoveRuleStop(activity, ruleName, removeRuleTask?.Status);
            }

            MessagingEventSource.Log.RemoveRuleStop(this.ClientId);
        }

        /// <summary>
        /// Get all rules associated with the subscription.
        /// </summary>
        public async Task<IEnumerable<RuleDescription>> GetRulesAsync()
        {
            this.ThrowIfClosed();

            MessagingEventSource.Log.GetRulesStart(this.ClientId);
            bool isDiagnosticSourceEnabled = ServiceBusDiagnosticSource.IsEnabled();
            Activity activity = isDiagnosticSourceEnabled ? this.diagnosticSource.GetRulesStart() : null;
            Task<IList<RuleDescription>> getRulesTask = null;

            var skip = 0;
            var top = int.MaxValue;
            IList<RuleDescription> rules = null;

            try
            {
                getRulesTask = this.InnerSubscriptionClient.OnGetRulesAsync(top, skip);
                rules = await getRulesTask.ConfigureAwait(false);
            }
            catch (Exception exception)
            {
                if (isDiagnosticSourceEnabled)
                {
                    this.diagnosticSource.ReportException(exception);
                }

                MessagingEventSource.Log.GetRulesException(this.ClientId, exception);

                throw;
            }
            finally
            {
                this.diagnosticSource.GetRulesStop(activity, rules, getRulesTask?.Status);
            }

            MessagingEventSource.Log.GetRulesStop(this.ClientId);
            return rules;
        }

        /// <summary>
        /// Gets a list of currently registered plugins for this SubscriptionClient.
        /// </summary>
        public override IList<ServiceBusPlugin> RegisteredPlugins => this.InnerSubscriptionClient.InnerReceiver.RegisteredPlugins;

        /// <summary>
        /// Registers a <see cref="ServiceBusPlugin"/> to be used for receiving messages from Service Bus.
        /// </summary>
        /// <param name="serviceBusPlugin">The <see cref="ServiceBusPlugin"/> to register</param>
        public override void RegisterPlugin(ServiceBusPlugin serviceBusPlugin)
        {
            this.ThrowIfClosed();
            this.InnerSubscriptionClient.InnerReceiver.RegisterPlugin(serviceBusPlugin);
        }

        /// <summary>
        /// Unregisters a <see cref="ServiceBusPlugin"/>.
        /// </summary>
        /// <param name="serviceBusPluginName">The name <see cref="ServiceBusPlugin.Name"/> to be unregistered</param>
        public override void UnregisterPlugin(string serviceBusPluginName)
        {
            this.ThrowIfClosed();
            this.InnerSubscriptionClient.InnerReceiver.UnregisterPlugin(serviceBusPluginName);
        }

        protected override async Task OnClosingAsync()
        {
            if (this.innerSubscriptionClient != null)
            {
                await this.innerSubscriptionClient.CloseAsync().ConfigureAwait(false);
            }

            this.sessionPumpHost?.Close();

            if (this.sessionClient != null)
            {
                await this.sessionClient.CloseAsync().ConfigureAwait(false);
            }

            if (this.ownsConnection)
            {
                await this.ServiceBusConnection.CloseAsync().ConfigureAwait(false);
            }
        }
    }
}<|MERGE_RESOLUTION|>--- conflicted
+++ resolved
@@ -86,11 +86,6 @@
                 throw Fx.Exception.ArgumentNullOrWhiteSpace(connectionString);
             }
 
-<<<<<<< HEAD
-=======
-            var tokenProvider = this.ServiceBusConnection.CreateTokenProvider();
-            this.CbsTokenProvider = new TokenProviderAdapter(tokenProvider, this.ServiceBusConnection.OperationTimeout);
->>>>>>> dd56c4fc
             this.ownsConnection = true;
         }
 
@@ -115,17 +110,8 @@
             RetryPolicy retryPolicy = null)
             : this(new ServiceBusConnection(endpoint, transportType, retryPolicy), topicPath, subscriptionName, receiveMode, retryPolicy)
         {
-<<<<<<< HEAD
             this.ServiceBusConnection.TokenProvider = tokenProvider ?? throw Fx.Exception.ArgumentNull(nameof(tokenProvider));
             this.CbsTokenProvider = new TokenProviderAdapter(this.ServiceBusConnection.TokenProvider, this.ServiceBusConnection.OperationTimeout);
-=======
-            if (tokenProvider == null)
-            {
-                throw Fx.Exception.ArgumentNull(nameof(tokenProvider));
-            }
-
-            this.CbsTokenProvider = new TokenProviderAdapter(tokenProvider, this.ServiceBusConnection.OperationTimeout);
->>>>>>> dd56c4fc
             this.ownsConnection = true;
         }
 
