﻿// Copyright (c) Microsoft. All rights reserved.
// Licensed under the MIT license. See LICENSE file in the project root for full license information.

namespace Microsoft.Azure.ServiceBus
{
    using System;
    using System.Threading;
    using System.Threading.Tasks;
    using Amqp;
    using Core;
    using Filters;
    using Primitives;

    public sealed class SubscriptionClient : ClientEntity, ISubscriptionClient
    {
        public const string DefaultRule = "$Default";

        public SubscriptionClient(string connectionString, string topicPath, string subscriptionName, ReceiveMode receiveMode = ReceiveMode.PeekLock, RetryPolicy retryPolicy = null)
            : this(new ServiceBusNamespaceConnection(connectionString), topicPath, subscriptionName, receiveMode, retryPolicy ?? RetryPolicy.Default)
        {
        }

        SubscriptionClient(ServiceBusNamespaceConnection serviceBusConnection, string topicPath, string subscriptionName, ReceiveMode receiveMode, RetryPolicy retryPolicy)
            : base($"{nameof(SubscriptionClient)}{ClientEntity.GetNextId()}({subscriptionName})", retryPolicy)
        {
            this.TopicPath = topicPath;
            this.ServiceBusConnection = serviceBusConnection;
            this.SubscriptionName = subscriptionName;
            this.Path = EntityNameHelper.FormatSubscriptionPath(this.TopicPath, this.SubscriptionName);
            this.ReceiveMode = receiveMode;
<<<<<<< HEAD
            this.InnerSubscriptionClient = new AmqpSubscriptionClient(this.ClientId, serviceBusConnection, this.Path, MessagingEntityType.Subscriber, receiveMode);
=======
            this.InnerSubscriptionClient = new AmqpSubscriptionClient(serviceBusConnection, this.Path, MessagingEntityType.Subscriber, retryPolicy, receiveMode);
>>>>>>> 9754784c
        }

        public ServiceBusNamespaceConnection ServiceBusConnection { get; set; }

        public string TopicPath { get; }

        public string Path { get; }

        public string SubscriptionName { get; }

        public ReceiveMode ReceiveMode { get; }

        internal IInnerSubscriptionClient InnerSubscriptionClient { get; }

        public override async Task OnClosingAsync()
        {
            await this.InnerSubscriptionClient.CloseReceiverAsync().ConfigureAwait(false);
            await this.ServiceBusConnection.CloseAsync().ConfigureAwait(false);
        }

        public Task CompleteAsync(string lockToken)
        {
            return this.InnerSubscriptionClient.InnerReceiver.CompleteAsync(lockToken);
        }

        public Task AbandonAsync(string lockToken)
        {
            return this.InnerSubscriptionClient.InnerReceiver.AbandonAsync(lockToken);
        }

        public Task DeadLetterAsync(string lockToken)
        {
            return this.InnerSubscriptionClient.InnerReceiver.DeadLetterAsync(lockToken);
        }

        /// <summary>Asynchronously processes a message.</summary>
        /// <param name="handler"></param>
        public void RegisterMessageHandler(Func<Message, CancellationToken, Task> handler)
        {
            this.InnerSubscriptionClient.InnerReceiver.RegisterMessageHandler(handler);
        }

        /// <summary>Asynchronously processes a message.</summary>
        /// <param name="handler"></param>
        /// <param name="registerHandlerOptions">Calls a message option.</param>
        public void RegisterMessageHandler(Func<Message, CancellationToken, Task> handler, RegisterMessageHandlerOptions registerHandlerOptions)
        {
            this.InnerSubscriptionClient.InnerReceiver.RegisterMessageHandler(handler, registerHandlerOptions);
        }

        /// <summary>
        /// Asynchronously adds a rule to the current subscription with the specified name and filter expression.
        /// </summary>
        /// <param name="ruleName">The name of the rule to add.</param>
        /// <param name="filter">The filter expression against which messages will be matched.</param>
        /// <returns>A task instance that represents the asynchronous add rule operation.</returns>
        public Task AddRuleAsync(string ruleName, Filter filter)
        {
            return this.AddRuleAsync(new RuleDescription(name: ruleName, filter: filter));
        }

        /// <summary>
        /// Asynchronously adds a new rule to the subscription using the specified rule description.
        /// </summary>
        /// <param name="description">The rule description that provides metadata of the rule to add.</param>
        /// <returns>A task instance that represents the asynchronous add rule operation.</returns>
        public async Task AddRuleAsync(RuleDescription description)
        {
            if (description == null)
            {
                throw Fx.Exception.ArgumentNull(nameof(description));
            }

            description.ValidateDescriptionName();
            MessagingEventSource.Log.AddRuleStart(this.ClientId, description.Name);

            try
            {
                await this.InnerSubscriptionClient.OnAddRuleAsync(description).ConfigureAwait(false);
            }
            catch (Exception exception)
            {
                MessagingEventSource.Log.AddRuleException(this.ClientId, exception);
                throw;
            }

            MessagingEventSource.Log.AddRuleStop(this.ClientId);
        }

        /// <summary>
        /// Asynchronously removes the rule described by <paramref name="ruleName" />.
        /// </summary>
        /// <param name="ruleName">The name of the rule.</param>
        /// <returns>A task instance that represents the asynchronous remove rule operation.</returns>
        public async Task RemoveRuleAsync(string ruleName)
        {
            if (string.IsNullOrWhiteSpace(ruleName))
            {
                throw Fx.Exception.ArgumentNullOrWhiteSpace(nameof(ruleName));
            }

            MessagingEventSource.Log.RemoveRuleStart(this.ClientId, ruleName);

            try
            {
                await this.InnerSubscriptionClient.OnRemoveRuleAsync(ruleName).ConfigureAwait(false);
            }
            catch (Exception exception)
            {
                MessagingEventSource.Log.RemoveRuleException(this.ClientId, exception);
                throw;
            }

            MessagingEventSource.Log.RemoveRuleStop(this.ClientId);
        }
    }
}<|MERGE_RESOLUTION|>--- conflicted
+++ resolved
@@ -28,11 +28,7 @@
             this.SubscriptionName = subscriptionName;
             this.Path = EntityNameHelper.FormatSubscriptionPath(this.TopicPath, this.SubscriptionName);
             this.ReceiveMode = receiveMode;
-<<<<<<< HEAD
-            this.InnerSubscriptionClient = new AmqpSubscriptionClient(this.ClientId, serviceBusConnection, this.Path, MessagingEntityType.Subscriber, receiveMode);
-=======
-            this.InnerSubscriptionClient = new AmqpSubscriptionClient(serviceBusConnection, this.Path, MessagingEntityType.Subscriber, retryPolicy, receiveMode);
->>>>>>> 9754784c
+            this.InnerSubscriptionClient = new AmqpSubscriptionClient(this.ClientId, serviceBusConnection, this.Path, MessagingEntityType.Subscriber, retryPolicy, receiveMode);
         }
 
         public ServiceBusNamespaceConnection ServiceBusConnection { get; set; }
