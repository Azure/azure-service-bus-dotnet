﻿// Copyright (c) Microsoft. All rights reserved.
// Licensed under the MIT license. See LICENSE file in the project root for full license information.

namespace Microsoft.Azure.ServiceBus
{
    using System;
<<<<<<< HEAD
=======
    using System.Collections.Generic;
    using System.Threading;
>>>>>>> 0c8c4721
    using System.Threading.Tasks;
    using Amqp;
    using Core;
    using Filters;
    using Primitives;

    public class SubscriptionClient : ClientEntity, ISubscriptionClient
    {
        public const string DefaultRule = "$Default";

        public SubscriptionClient(string connectionString, string topicPath, string subscriptionName, ReceiveMode receiveMode = ReceiveMode.PeekLock)
            : this(new ServiceBusNamespaceConnection(connectionString), topicPath, subscriptionName, receiveMode)
        {
        }

        protected SubscriptionClient(ServiceBusNamespaceConnection serviceBusConnection, string topicPath, string subscriptionName, ReceiveMode receiveMode)
            : base($"{nameof(QueueClient)}{ClientEntity.GetNextId()}({subscriptionName})")
        {
            this.ServiceBusConnection = serviceBusConnection;
            this.TopicPath = topicPath;
            this.SubscriptionName = subscriptionName;
            this.Path = EntityNameHelper.FormatSubscriptionPath(this.TopicPath, this.SubscriptionName);
            this.ReceiveMode = receiveMode;
            this.InnerSubscriptionClient = new AmqpSubscriptionClient(serviceBusConnection, this.Path, MessagingEntityType.Subscriber, receiveMode);
        }

        public string TopicPath { get; }

        public string Path { get; }

        public string SubscriptionName { get; }

        public ReceiveMode ReceiveMode { get; }

        internal IInnerSubscriptionClient InnerSubscriptionClient { get; }

        protected ServiceBusConnection ServiceBusConnection { get; }

        public sealed override async Task CloseAsync()
        {
            await this.InnerSubscriptionClient.CloseAsync().ConfigureAwait(false);
        }

        public Task CompleteAsync(Guid lockToken)
        {
            return this.InnerSubscriptionClient.InnerReceiver.CompleteAsync(lockToken);
        }

        public Task AbandonAsync(Guid lockToken)
        {
            return this.InnerSubscriptionClient.InnerReceiver.AbandonAsync(lockToken);
        }

        public Task DeadLetterAsync(Guid lockToken)
        {
            return this.InnerSubscriptionClient.InnerReceiver.DeadLetterAsync(lockToken);
        }

        public Task<DateTime> RenewLockAsync(Guid lockToken)
        {
            return this.InnerSubscriptionClient.InnerReceiver.RenewLockAsync(lockToken);
        }

        /// <summary>Asynchronously processes a message.</summary>
        /// <param name="callback">The method to invoke when the operation is complete.</param>
        public void OnMessageAsync(Func<BrokeredMessage, CancellationToken, Task> callback)
        {
            this.InnerReceiver.OnMessageAsync(callback);
        }

        /// <summary>Asynchronously processes a message.</summary>
        /// <param name="callback">The method to invoke when the operation is complete.</param>
        /// <param name="onMessageOptions">Calls a message option.</param>
        public void OnMessageAsync(Func<BrokeredMessage, CancellationToken, Task> callback, OnMessageOptions onMessageOptions)
        {
            this.InnerReceiver.OnMessageAsync(callback, onMessageOptions);
        }

        /// <summary>
        /// Asynchronously adds a rule to the current subscription with the specified name and filter expression.
        /// </summary>
        /// <param name="ruleName">The name of the rule to add.</param>
        /// <param name="filter">The filter expression against which messages will be matched.</param>
        /// <returns>A task instance that represents the asynchronous add rule operation.</returns>
        public Task AddRuleAsync(string ruleName, Filter filter)
        {
            return this.AddRuleAsync(new RuleDescription(name: ruleName, filter: filter));
        }

        /// <summary>
        /// Asynchronously adds a new rule to the subscription using the specified rule description.
        /// </summary>
        /// <param name="description">The rule description that provides metadata of the rule to add.</param>
        /// <returns>A task instance that represents the asynchronous add rule operation.</returns>
        public async Task AddRuleAsync(RuleDescription description)
        {
            if (description == null)
            {
                throw Fx.Exception.ArgumentNull(nameof(description));
            }

            description.ValidateDescriptionName();
            MessagingEventSource.Log.AddRuleStart(this.ClientId, description.Name);

            try
            {
                await this.InnerSubscriptionClient.OnAddRuleAsync(description).ConfigureAwait(false);
            }
            catch (Exception exception)
            {
                MessagingEventSource.Log.AddRuleException(this.ClientId, exception);
                throw;
            }

            MessagingEventSource.Log.AddRuleStop(this.ClientId);
        }

        /// <summary>
        /// Asynchronously removes the rule described by <paramref name="ruleName" />.
        /// </summary>
        /// <param name="ruleName">The name of the rule.</param>
        /// <returns>A task instance that represents the asynchronous remove rule operation.</returns>
        public async Task RemoveRuleAsync(string ruleName)
        {
            if (string.IsNullOrWhiteSpace(ruleName))
            {
                throw Fx.Exception.ArgumentNullOrWhiteSpace(nameof(ruleName));
            }

            MessagingEventSource.Log.RemoveRuleStart(this.ClientId, ruleName);

            try
            {
                await this.InnerSubscriptionClient.OnRemoveRuleAsync(ruleName).ConfigureAwait(false);
            }
            catch (Exception exception)
            {
                MessagingEventSource.Log.RemoveRuleException(this.ClientId, exception);
                throw;
            }

            MessagingEventSource.Log.RemoveRuleStop(this.ClientId);
        }
    }
}<|MERGE_RESOLUTION|>--- conflicted
+++ resolved
@@ -4,11 +4,8 @@
 namespace Microsoft.Azure.ServiceBus
 {
     using System;
-<<<<<<< HEAD
-=======
     using System.Collections.Generic;
     using System.Threading;
->>>>>>> 0c8c4721
     using System.Threading.Tasks;
     using Amqp;
     using Core;
