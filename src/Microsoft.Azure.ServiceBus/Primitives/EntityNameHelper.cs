﻿// Copyright (c) Microsoft. All rights reserved.
// Licensed under the MIT license. See LICENSE file in the project root for full license information.

namespace Microsoft.Azure.ServiceBus
{
    /// <summary>
    /// This class can be used to format the path for different Service Bus entity types.
    /// </summary>
    public static class EntityNameHelper
    {
<<<<<<< HEAD
        public const string PathDelimiter = @"/";
        public const string Subscriptions = "Subscriptions";
        public const string SubQueuePrefix = "$";
        public const string DeadLetterQueueSuffix = "DeadLetterQueue";
        public const string DeadLetterQueueName = SubQueuePrefix + DeadLetterQueueSuffix;
        public const string Transfer = "Transfer";

        public const string TransferDeadLetterQueueName = SubQueuePrefix + Transfer + PathDelimiter + DeadLetterQueueName;
=======
        private const string PathDelimiter = @"/";
        private const string Subscriptions = "Subscriptions";
        private const string SubQueuePrefix = "$";
        private const string DeadLetterQueueSuffix = "DeadLetterQueue";
        private const string DeadLetterQueueName = SubQueuePrefix + DeadLetterQueueSuffix;
>>>>>>> d88ae6a6

        /// <summary>
        /// Formats the dead letter path for either a queue, or a subscription.
        /// </summary>
        /// <param name="entityPath">The name of the queue, or path of the subscription.</param>
        /// <returns>The path as a string of the dead letter entity.</returns>
        public static string FormatDeadLetterPath(string entityPath)
        {
            return EntityNameHelper.FormatSubQueuePath(entityPath, EntityNameHelper.DeadLetterQueueName);
        }

        /// <summary>
        /// Formats the subqueue path for either a queue, or a subscription.
        /// </summary>
        /// <param name="entityPath">The name of the queue, or path of the subscription.</param>
        /// <param name="subQueueName">The name of the subqueue.</param>
        /// <returns>The path as a string of the subqueue entity.</returns>
        public static string FormatSubQueuePath(string entityPath, string subQueueName)
        {
            return string.Concat(entityPath, EntityNameHelper.PathDelimiter, subQueueName);
        }

        /// <summary>
        /// Formats the subscription path, based on the topic path and subscription name.
        /// </summary>
        /// <param name="topicPath">The name of the topic, including slashes.</param>
        /// <param name="subscriptionName">The name of the subscription.</param>
        /// <returns></returns>
        public static string FormatSubscriptionPath(string topicPath, string subscriptionName)
        {
            return string.Concat(topicPath, PathDelimiter, Subscriptions, PathDelimiter, subscriptionName);
        }

        /// <summary>
        /// Utility method that creates the name for the transfer dead letter receiver, specified by <paramref name="entityPath"/>
        /// </summary>
        public static string Format​Transfer​Dead​Letter​Path(string entityPath)
        {
            return string.Concat(entityPath, PathDelimiter, TransferDeadLetterQueueName);
        }
    }
}<|MERGE_RESOLUTION|>--- conflicted
+++ resolved
@@ -1,4 +1,4 @@
-﻿// Copyright (c) Microsoft. All rights reserved.
+// Copyright (c) Microsoft. All rights reserved.
 // Licensed under the MIT license. See LICENSE file in the project root for full license information.
 
 namespace Microsoft.Azure.ServiceBus
@@ -8,22 +8,13 @@
     /// </summary>
     public static class EntityNameHelper
     {
-<<<<<<< HEAD
         public const string PathDelimiter = @"/";
         public const string Subscriptions = "Subscriptions";
         public const string SubQueuePrefix = "$";
         public const string DeadLetterQueueSuffix = "DeadLetterQueue";
         public const string DeadLetterQueueName = SubQueuePrefix + DeadLetterQueueSuffix;
         public const string Transfer = "Transfer";
-
         public const string TransferDeadLetterQueueName = SubQueuePrefix + Transfer + PathDelimiter + DeadLetterQueueName;
-=======
-        private const string PathDelimiter = @"/";
-        private const string Subscriptions = "Subscriptions";
-        private const string SubQueuePrefix = "$";
-        private const string DeadLetterQueueSuffix = "DeadLetterQueue";
-        private const string DeadLetterQueueName = SubQueuePrefix + DeadLetterQueueSuffix;
->>>>>>> d88ae6a6
 
         /// <summary>
         /// Formats the dead letter path for either a queue, or a subscription.
