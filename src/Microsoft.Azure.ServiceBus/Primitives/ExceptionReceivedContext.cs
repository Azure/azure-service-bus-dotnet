// Copyright (c) Microsoft. All rights reserved.
// Licensed under the MIT license. See LICENSE file in the project root for full license information.

namespace Microsoft.Azure.ServiceBus.Primitives
{
    using System;

    /// <summary>Context provided for <see cref="ExceptionReceivedEventArgs"/> exception raised by the client.</summary>
    public class ExceptionReceivedContext
    {
        /// <summary>Initializes a new instance of the <see cref="ExceptionReceivedContext" /> class.</summary>
        /// <param name="action">The action associated with the exception.</param>
        /// <param name="endpoint">The endpoint associated with the exception.</param>
        /// <param name="entityPath">The entity path associated with the exception.</param>
<<<<<<< HEAD
        public ExceptionReceivedContext(string action, string endpoint, string entityPath)
=======
        /// <param name="clientId">The Client Id can be used to associate with the Queueclient, SubscriptionClient, MessageSender or MessageReceiver that encountered the exception.</param>
        public ExceptionReceivedContext(string action, string endpoint, string entityPath, string clientId)
>>>>>>> 8e119a73
        {
            Action = action ?? throw new ArgumentNullException(nameof(action));
            Endpoint = endpoint ?? throw new ArgumentNullException(nameof(endpoint));
            EntityPath = entityPath ?? throw new ArgumentNullException(nameof(entityPath));
<<<<<<< HEAD
=======
            ClientId = clientId ?? throw new ArgumentNullException(nameof(clientId));
>>>>>>> 8e119a73
        }

        /// <summary>Gets the action associated with the event.</summary>
        /// <value>The action associated with the event.</value>
        public string Action { get; private set; }

        /// <summary>The namespace name used when this exception occured.</summary>
        public string Endpoint { get; private set; }

        /// <summary>The entity path used when this exception occured.</summary>
        public string EntityPath { get; private set; }
<<<<<<< HEAD
=======

        /// <summary>The Client Id associated with the sender, receiver or session when this exception occured.</summary>
        public string ClientId { get; private set; }
>>>>>>> 8e119a73
    }
}<|MERGE_RESOLUTION|>--- conflicted
+++ resolved
@@ -12,20 +12,13 @@
         /// <param name="action">The action associated with the exception.</param>
         /// <param name="endpoint">The endpoint associated with the exception.</param>
         /// <param name="entityPath">The entity path associated with the exception.</param>
-<<<<<<< HEAD
-        public ExceptionReceivedContext(string action, string endpoint, string entityPath)
-=======
         /// <param name="clientId">The Client Id can be used to associate with the Queueclient, SubscriptionClient, MessageSender or MessageReceiver that encountered the exception.</param>
         public ExceptionReceivedContext(string action, string endpoint, string entityPath, string clientId)
->>>>>>> 8e119a73
         {
             Action = action ?? throw new ArgumentNullException(nameof(action));
             Endpoint = endpoint ?? throw new ArgumentNullException(nameof(endpoint));
             EntityPath = entityPath ?? throw new ArgumentNullException(nameof(entityPath));
-<<<<<<< HEAD
-=======
             ClientId = clientId ?? throw new ArgumentNullException(nameof(clientId));
->>>>>>> 8e119a73
         }
 
         /// <summary>Gets the action associated with the event.</summary>
@@ -37,11 +30,8 @@
 
         /// <summary>The entity path used when this exception occured.</summary>
         public string EntityPath { get; private set; }
-<<<<<<< HEAD
-=======
 
         /// <summary>The Client Id associated with the sender, receiver or session when this exception occured.</summary>
         public string ClientId { get; private set; }
->>>>>>> 8e119a73
     }
 }